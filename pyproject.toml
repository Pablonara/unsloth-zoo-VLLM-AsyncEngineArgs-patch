[build-system]
requires = ["setuptools", "setuptools-scm"]
build-backend = "setuptools.build_meta"

[project]
name = "unsloth_zoo"
dynamic = ["version"]
description = "Utils for Unsloth"
readme = "README.md"
requires-python = ">=3.9,<3.14"
license = "LGPL-3.0-or-later"
keywords = ["ai", "llm",]
authors = [
    {email = "info@unsloth.ai"},
    {name = "Unsloth AI team"},
]
maintainers = [
    {name = "Daniel Han", email = "danielhanchen@gmail.com"},
    {name = "Michael Han", email = "info@unsloth.ai"},
]
classifiers = [
    "Programming Language :: Python",
]
dependencies = [
    "torch>=2.4.0",
<<<<<<< HEAD
    "triton>=3.0.0 ; platform_system == 'Linux'",
    "triton-windows ; platform_system == 'Windows'",
    "packaging",
=======
    "torchao",
    "triton ; platform_system == 'Linux'",
    "triton_windows ; platform_system == 'Windows'",
    "packaging>=24.1",
>>>>>>> 755a74ab
    "tyro",
    "transformers>=4.51.3,!=4.47.0,!=4.52.0,!=4.52.1,!=4.52.2,!=4.52.3",
    "datasets>=3.4.1,<4.0.0",
    "sentencepiece>=0.2.0",
    "tqdm",
    "psutil",
    "wheel>=0.42.0",
    "numpy",
    "accelerate>=0.34.1",
    "trl>=0.7.9,!=0.9.0,!=0.9.1,!=0.9.2,!=0.9.3,!=0.15.0,!=0.19.0",
    "peft>=0.7.1,!=0.11.0",
    "protobuf",
    "huggingface_hub>=0.34.0",
    "hf_transfer",
    "cut_cross_entropy",
    "pillow",
    "regex",
    "msgspec",
    "typing_extensions",
]

[tool.setuptools.dynamic]
version = {attr = "unsloth_zoo.__init__.__version__"}

[tool.setuptools]
include-package-data = false

[tool.setuptools.packages.find]
exclude = ["images*"]

[project.optional-dependencies]
huggingface = [
    "packaging>=24.1",
    "tyro",
    "transformers>=4.51.3,!=4.47.0,!=4.52.0,!=4.52.1,!=4.52.2,!=4.52.3",
    "datasets>=3.4.1,<4.0.0",
    "sentencepiece>=0.2.0",
    "tqdm",
    "psutil",
    "wheel>=0.42.0",
    "numpy",
    "accelerate>=0.34.1",
    "trl>=0.7.9,!=0.9.0,!=0.9.1,!=0.9.2,!=0.9.3,!=0.15.0,!=0.19.0",
    "peft>=0.7.1,!=0.11.0",
    "protobuf",
    "huggingface_hub>=0.34.0",
    "hf_transfer",
    "cut_cross_entropy",
    "pillow",
    "regex",
    "msgspec",
    "typing_extensions",
]
base = [
    "unsloth_zoo[huggingface]",
]

[project.urls]
homepage = "http://www.unsloth.ai"
documentation = "https://github.com/unslothai/unsloth"
repository = "https://github.com/unslothai/unsloth"<|MERGE_RESOLUTION|>--- conflicted
+++ resolved
@@ -23,16 +23,10 @@
 ]
 dependencies = [
     "torch>=2.4.0",
-<<<<<<< HEAD
-    "triton>=3.0.0 ; platform_system == 'Linux'",
-    "triton-windows ; platform_system == 'Windows'",
-    "packaging",
-=======
     "torchao",
-    "triton ; platform_system == 'Linux'",
+    "triton>=3.0.0  ; platform_system == 'Linux'",
     "triton_windows ; platform_system == 'Windows'",
     "packaging>=24.1",
->>>>>>> 755a74ab
     "tyro",
     "transformers>=4.51.3,!=4.47.0,!=4.52.0,!=4.52.1,!=4.52.2,!=4.52.3",
     "datasets>=3.4.1,<4.0.0",
