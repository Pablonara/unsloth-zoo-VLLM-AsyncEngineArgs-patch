# Unsloth Zoo - Utilities for Unsloth
# Copyright 2023-present Daniel Han-Chen, Michael Han-Chen & the Unsloth team. All rights reserved.
#
# This program is free software: you can redistribute it and/or modify
# it under the terms of the GNU Lesser General Public License as published by
# the Free Software Foundation, either version 3 of the License, or
# (at your option) any later version.
#
# This program is distributed in the hope that it will be useful,
# but WITHOUT ANY WARRANTY; without even the implied warranty of
# MERCHANTABILITY or FITNESS FOR A PARTICULAR PURPOSE.  See the
# GNU General Public License for more details.
#
# You should have received a copy of the GNU Lesser General Public License
# along with this program.  If not, see <https://www.gnu.org/licenses/>.

__all__ = [
    "UNSLOTH_COMPILE_LOCATION",
    "get_transformers_model_type",
    "unsloth_compile_transformers",
    "create_new_function",
]

from typing import Any, List, Optional, Tuple, Union, Dict, Set, Callable
import inspect
import re
import importlib
import importlib.util
import numpy as np
import os
import torch
import subprocess
import types
import time
import logging
import tempfile
import sys
import textwrap
from .utils import (
    Version,
    is_main_process,
    is_distributed,
    distributed_function,
)
import triton
import regex
from .peft_utils import get_lora_layer_modules
from importlib.metadata import version as importlib_version
from packaging.version import Version
import functools
from .compiler_replacements import compiler_replacements
from . import DEVICE_TYPE
from .temporary_patches.common import get_torch_compile_options

# Compiled cache location
global COMBINED_UNSLOTH_NAME
COMBINED_UNSLOTH_NAME = "unsloth_compiled_module"

global UNSLOTH_COMPILE_LOCATION
if 'UNSLOTH_COMPILE_LOCATION' not in globals():
    _loc = os.getenv("UNSLOTH_COMPILE_LOCATION", None)
    if _loc:
        UNSLOTH_COMPILE_LOCATION = _loc
    else:
        UNSLOTH_COMPILE_LOCATION = "unsloth_compiled_cache"

global UNSLOTH_COMPILE_USE_TEMP
UNSLOTH_COMPILE_USE_TEMP = False

# Disable some compilations if old versions are seen
OLD_TORCH_VERSION = Version(torch.__version__) < Version("2.5.0")

# device capability
major = None
minor = None
if DEVICE_TYPE == "cuda":
    major, minor = torch.cuda.get_device_capability()
    OLD_CUDA_ARCH_VERSION = (major <= 7) and (minor < 5)
elif DEVICE_TYPE == "xpu":
    OLD_CUDA_ARCH_VERSION = False
pass

OLD_TRITON_VERSION = Version(triton.__version__) < Version("3.0.0")

# Check if Unsloth Studio is allowed
import importlib.util
if importlib.util.find_spec("unsloth_studio") is None:
    UNSLOTH_STUDIO_ENABLED = False
else:
    UNSLOTH_STUDIO_ENABLED = os.environ.get("UNSLOTH_STUDIO_DISABLED", "0") == "0"
pass

# Ignore logging messages
class HideLoggingMessage(logging.Filter):
    def __init__(self, text): self.text = text
    def filter(self, x): return not (self.text in x.getMessage())
pass

DISABLED_KEYWORDS = [
    "select_best_resolution", # Llava NeXT errors out
    "original_aspect_ratio > current_aspect_ratio",  # Llava NeXT errors out
    "causal_mask[start:end, start:end] = 0", # Pixtral Dynamic slicing on data-dependent value is not supported
    "LAYER_PATTERN_TO_MASK_FUNCTION_MAPPING", # Gemma3 create_masks_for_generate
    "create_causal_mask(**mask_kwargs)", # Gemma3 create_masks_for_generate
    "compute_mup_vector", # used in falcon h1 init and not needed to compile + inductor complains
    "segment_sum", # falcon h1
    "apply_mask_to_padding_states", # falcon h1
    "reshape_into_chunks", # falcon h1
    "pad_tensor_by_size", # falcon h1
]

_license_header = """
# Unsloth Zoo - Utilities for Unsloth
# Copyright 2023-present Daniel Han-Chen, Michael Han-Chen & the Unsloth team. All rights reserved.
#
# This program is free software: you can redistribute it and/or modify
# it under the terms of the GNU Lesser General Public License as published by
# the Free Software Foundation, either version 3 of the License, or
# (at your option) any later version.
#
# This program is distributed in the hope that it will be useful,
# but WITHOUT ANY WARRANTY; without even the implied warranty of
# MERCHANTABILITY or FITNESS FOR A PARTICULAR PURPOSE.  See the
# GNU General Public License for more details.
#
# You should have received a copy of the GNU Lesser General Public License
# along with this program.  If not, see <https://www.gnu.org/licenses/>.

import os
import torch
import importlib.util
if importlib.util.find_spec("unsloth_studio") is None:
    UNSLOTH_STUDIO_ENABLED = False
else:
    UNSLOTH_STUDIO_ENABLED = os.environ.get("UNSLOTH_STUDIO_DISABLED", "0") == "0"
pass
from typing import Any, List, Optional, Tuple, Union, Dict, Set, Callable
import math

UNSLOTH_ENABLE_LOGGING = os.environ.get("UNSLOTH_ENABLE_LOGGING", "0") == "1"
UNSLOTH_ENABLE_CCE = os.environ.get("UNSLOTH_ENABLE_CCE", "1") == "1"
UNSLOTH_COMPILE_DISABLE = os.environ.get("UNSLOTH_COMPILE_DISABLE", "0") == "1"

import logging
logger_compiler = logging.getLogger(__name__)
if UNSLOTH_ENABLE_LOGGING:
    logger_compiler.setLevel(logging.DEBUG)

global INFERENCE_RUNS
INFERENCE_RUNS = 0

try:
    import torch._dynamo.eval_frame as torch_dynamo_eval_frame
    torch_dynamo_eval_frame._stance.stance
    torch_compiler_set_stance = torch.compiler.set_stance
except:
    torch_dynamo_eval_frame = None
    torch_compiler_set_stance = None
pass
"""

_disabled_sdpa_code = f"""{_license_header}

from unsloth_zoo.loss_utils import (
    fused_linear_cross_entropy,
    unsloth_fused_ce_loss,
)

if UNSLOTH_STUDIO_ENABLED:
    from unsloth_zoo.loss_utils import fast_linear_cross_entropy

scaled_dot_product_attention = torch.nn.functional.scaled_dot_product_attention
@torch.compiler.disable(recursive = False)
def disable_compile_scaled_dot_product_attention(*args, **kwargs):
    return scaled_dot_product_attention(*args, **kwargs)
pass


from transformers.modeling_flash_attention_utils import is_flash_attn_available

if is_flash_attn_available():
    try:
        from transformers.modeling_flash_attention_utils import flash_attn_supports_top_left_mask
    except:
        flash_attn_supports_top_left_mask = None
    try:
        from transformers.modeling_flash_attention_utils import _flash_attention_forward
    except:
        _flash_attention_forward = None
    try:
        from transformers.modeling_flash_attention_utils import FlashAttentionKwargs
    except:
        FlashAttentionKwargs = None
    try:
        from transformers.modeling_flash_attention_utils import flash_attn_varlen_func
    except:
        flash_attn_varlen_func = None
else:
    flash_attn_supports_top_left_mask = None
    _flash_attention_forward = None
    FlashAttentionKwargs = None
    flash_attn_varlen_func = None
pass

"""

# Patch Layernorm, Conv
_patch_functions = [
    "Conv1d", "Conv2d", "Conv3d",
    "ConvTranspose1d", "ConvTranspose2d", "ConvTranspose3d",
    "BatchNorm1d", "BatchNorm2d", "BatchNorm3d",
    "GroupNorm", "RMSNorm", "LayerNorm",
    # "CrossEntropyLoss",
]


def get_transformers_model_type(
    model_name,
    token = None,
    revision = None,
    trust_remote_code = False,
):
    # All Unsloth Zoo code licensed under LGPLv3
    from transformers import AutoConfig
    from huggingface_hub.utils import disable_progress_bars, enable_progress_bars, are_progress_bars_disabled
    was_disabled = are_progress_bars_disabled()
    disable_progress_bars()

    config = AutoConfig.from_pretrained(
        model_name,
        token = token,
        revision = revision,
        trust_remote_code = trust_remote_code,
    )
    if not was_disabled: enable_progress_bars()

    model_types = []
    config = str(config.to_dict())
    model_types = re.findall(r"'model_type': '([^\s\']{1,})'", config)
    model_types = [x.replace("-", "_").lower() for x in model_types]
    # Add splitted modules for eg gemma3_text -> gemma3
    model_types += [x.split("_")[0] for x in model_types]
    if 'gpt-oss' in os.environ.get("UNSLOTH_MODEL_NAME", ""):
        model_types = [x for x in model_types if x != "gpt"]
    model_types = list(dict().fromkeys(model_types))

    from transformers import models
    models = dir(models)
    all_model_types = set()
    for name in models:
        for model_type in model_types:
            if model_type in name.lower():
                all_model_types.add(model_type)
                break
    pass

    all_model_types = list(all_model_types)
    return all_model_types
pass


# Empty causal mask
def no_update_causal_mask(*args, **kwargs): return None

# Patch SDPA
def replace_with_grouped_query_attention(module, source):
    # All Unsloth Zoo code licensed under LGPLv3
    if "enable_gqa" not in torch.nn.functional.scaled_dot_product_attention.__doc__: return source

    grouped_query_attention_finder = \
        r"(key_states \= repeat_kv[^\n]{1,}\n[\s]{1,}"\
        r"value_states \= repeat_kv[^\n]{1,}\n[\s]{1,}"\
        r"(.+?)"\
        r"query_states \= query_states\.contiguous\(\)\n[\s]{1,}"\
        r"key_states \= key_states\.contiguous\(\)\n[\s]{1,}"\
        r"value_states \= value_states\.contiguous\(\))"

    found = re.findall(grouped_query_attention_finder, source, flags = re.DOTALL | re.MULTILINE,)
    if len(found) == 1:
        found = found[0]
        # Should be == 2, but Llama has key_states = self.k_norm(key_states)
        if found[0].count("key_states = ") >= 2 and found[0].count("value_states = ") >= 2:
            print(f"Unsloth: Transforming {module}.")
            all_source = source
            source = re.sub(
                grouped_query_attention_finder,
                r"\2pass\n",
                source,
                flags = re.DOTALL | re.MULTILINE,
            )
            source = source\
                .replace(
                    "dropout_p=self.dropout if self.training else 0.0,",
                    "dropout_p=self.dropout if self.training else 0.0, "\
                    "enable_gqa=self.num_key_value_groups != 1,",
                ).replace(
                    "dropout_p=self.attention_dropout if self.training else 0.0,",
                    "dropout_p=self.attention_dropout if self.training else 0.0, "\
                    "enable_gqa=self.num_key_value_groups != 1,",
                )
        pass
    pass

    source = re.sub(
        r"if output_attentions\:.+?return super\(\)\.forward.+?\)",
        "if output_attentions: raise RuntimeError('Unsloth: Not supported')",
        source,
        flags = re.DOTALL | re.MULTILINE,
    )
    return source
pass

def _get_compile_folder(use_tempfile = False):
    global UNSLOTH_COMPILE_LOCATION
    global UNSLOTH_COMPILE_USE_TEMP
    if UNSLOTH_COMPILE_USE_TEMP or use_tempfile:
        UNSLOTH_COMPILE_USE_TEMP = True
        location = os.path.join(tempfile.gettempdir(), UNSLOTH_COMPILE_LOCATION)
        if not os.path.exists(location):
            print(
                f"Unsloth: We'll be using `{location}` for temporary Unsloth patches."
            )
            os.makedirs(location, exist_ok = True)
    else:
        location = UNSLOTH_COMPILE_LOCATION
        if os.path.exists(location): return location, UNSLOTH_COMPILE_USE_TEMP
        try:
            # Try creating the directory
            os.makedirs(location, exist_ok = True)
        except:
            # Instead use a temporary location!
            UNSLOTH_COMPILE_USE_TEMP = True
            location = os.path.join(tempfile.gettempdir(), location)
            os.makedirs(location, exist_ok = True)
            print(
                f"Unsloth: We'll be using `{location}` for temporary Unsloth patches."
            )
    return location, UNSLOTH_COMPILE_USE_TEMP
pass

def get_compile_folder(use_tempfile = False):
    location, UNSLOTH_COMPILE_USE_TEMP = distributed_function(2, _get_compile_folder, use_tempfile)
    return location, UNSLOTH_COMPILE_USE_TEMP
pass

# Mask creation functions
@functools.lru_cache(1)
def get_mask_functions():
    try:
        import transformers.masking_utils
        masking_utils = dir(transformers.masking_utils)
        return [x for x in masking_utils if x.startswith("create")]
    except:
        return []
pass

# Convert F.softmax(x, ...) to F.softmax(x, ..., dtype = torch.float32).to(x.dtype)
def higher_precision_softmax(source):
    """
    Converts all softmax to float32 for eg:
    attn_weights = nn.functional.softmax(attn_weights, dim=-1, dtype=torch.float32).to(query.dtype)
    probs = F.softmax(combined_logits, dim=-1, dtype=combined_logits.dtype)
    routing_weights = torch.nn.functional.softmax(concatenated_gate_logits, dim=-1)
    """
    softmax_objects = re.finditer(
        r"(nn\.functional\.softmax|F\.softmax)"\
        r"\("\
        r"([^,]{1,}), "\
        r"(dim[ ]?\=[ ]?[\-0-9]{1,2})"\
        r"(\,[ ]?dtype[^\)]{1,})?"\
        r"\)",
        source,
    )
    for item in softmax_objects:
        full_match, matches = item.group(0), item.groups()
        softmax, variable, dim, dtype = matches
        new = f"{softmax}({variable}, {dim}, dtype = torch.float32).to({variable}.dtype)"
        source = source.replace(full_match, new)
    return source
pass


# Use float32 for layernorms if we find evidence for it
<<<<<<< HEAD
def higher_precision_layernorms(source):
=======
def higher_precision_layernorms(modeling_file):
>>>>>>> 755a74ab
    norm_modules = list(re.finditer(
        r"\nclass[^\(\n]{1,}Norm\(nn\.Module\)"\
        r".+?def __init__"\
        r".+?self.weight"\
        r".+?\nclass[^\(\n]{1,}",
        modeling_file,
        flags = re.DOTALL | re.MULTILINE,
    ))
<<<<<<< HEAD
    if len(norm_modules) == 0: return source
=======
    if len(norm_modules) == 0: return modeling_file
>>>>>>> 755a74ab
    norm_module = norm_modules[0]
    start, end = norm_module.span(0)
    end = modeling_file.find("\nclass", end)
    norm_module = modeling_file[start : end]
    dtype = torch.float16
    if "self.weight.to(torch.float32)" in norm_module:
        dtype = torch.float32
    elif "(self.weight * hidden_states).to(" in norm_module:
        dtype = torch.float32
    elif "self.weight * hidden_states.to(" in norm_module:
        dtype = torch.float16
    elif "self.weight.float()" in norm_module:
        dtype = torch.float32
    elif "return output * self.weight" in norm_module:
        dtype = torch.float16
    else:
        dtype = torch.float16

    # Set environment variable
    higher_precision = os.environ.get("UNSLOTH_HIGH_PRECISION_LAYERNORM", "0") == "1"
    if dtype == torch.float32:
        higher_precision = True
<<<<<<< HEAD
=======
    if higher_precision:
        print("Unsloth: Upcasting layernorm weights to float32")
>>>>>>> 755a74ab
    os.environ["UNSLOTH_HIGH_PRECISION_LAYERNORM"] = "1" if higher_precision else "0"
pass


def create_new_function(
    name,
    new_source,
    model_location,
    functions,
    prepend = "",
    append = "",
    overwrite = True,
    add_torch_compile = False,
):
    # All Unsloth Zoo code licensed under LGPLv3
    old_new_source = new_source
    do_logging = os.environ.get("UNSLOTH_ENABLE_LOGGING", "0") == "1"

    # Fix all softmax low precisions to float32
    new_source = higher_precision_softmax(new_source)

    if new_source[0] == " ":
        spaces = new_source.find("def")
        new_source = new_source.split("\n")
        new_source = "\n".join(x[spaces:] for x in new_source)
    pass

    if add_torch_compile:
        new_source = \
            "@torch.compile(fullgraph = True, dynamic = True, options = torch_compile_options)\n"\
            f"{new_source}"
    pass

    # Import items to make the function executable
    items = [x for x in functions if ((x in new_source) and (x != name) and not (f"def {x}(" in new_source))]
    # Patch for SiglipEncoder and others
    if "SiglipEncoder" in new_source: items += ["SiglipEncoder"]
    # Check for create_causal_mask, create_masks_for_generate, create_sliding_window_causal_mask
    mask_functions = get_mask_functions()
    for mask_function in mask_functions:
        if mask_function in new_source: items += [mask_function]
    pass
    # Full import script
    imports = "from torch import Tensor\n"
    imports += "import torch\n"
    imports += "import torch.nn as nn\n"
    imports += "from torch.nn import functional as F\n"
    imports += "from typing import Any, List, Optional, Tuple, Union, Dict, Set, Callable\n"
    imports += f"from {model_location} import (" + ", ".join(x for x in items) + ")" if len(items) != 0 else ""
    new_source = imports + "\n\n" + new_source
    new_source = prepend + new_source + append

    # Check versioning
    try: unsloth_zoo_version = importlib_version("unsloth_zoo")
    except: unsloth_zoo_version = "0"
    try: unsloth_version = importlib_version("unsloth")
    except: unsloth_version = "0"
    try: transformers_version = importlib_version("transformers")
    except: transformers_version = "0"
    try: trl_version = importlib_version("trl")
    except: trl_version = "0"

    versioning = '"""\n' + \
        f'{unsloth_zoo_version}\n'\
        f'{unsloth_version}\n'\
        f'{transformers_version}\n'\
        f'{trl_version}\n__UNSLOTH_VERSIONING__\n' + '"""\n'

    write_new_source = versioning + new_source

    # Write function
    global UNSLOTH_COMPILE_USE_TEMP
    file_source = None
    compile_folder, UNSLOTH_COMPILE_USE_TEMP = get_compile_folder(use_tempfile = False)
    function_location = os.path.join(compile_folder, f"{name}.py")

    # Check if file was already created!
    if not overwrite and os.path.isfile(function_location):

        # Check if exactly equivalent
        with open(function_location, "r", encoding = "utf-8") as f:
            file_source = f.read()

        if file_source != write_new_source:
            overwrite = True
        elif not overwrite:
            if "__UNSLOTH_VERSIONING__" not in file_source:
                overwrite = True
            else:
                versions = file_source[:file_source.find('__UNSLOTH_VERSIONING__')]
                if versioning[:versioning.find('__UNSLOTH_VERSIONING__')] != versions:
                    overwrite = True
    pass
    if os.environ.get("UNSLOTH_COMPILE_OVERWRITE", "1") == "0":
        overwrite = False

    # Check location
    def write_file(function_location, write_new_source):
        with open(function_location, "wb", buffering = 0) as file:
            file.write(write_new_source.encode("utf-8"))
            file.flush()
            os.fsync(file.fileno())
        return None
    pass

    if overwrite or not os.path.isfile(function_location):
        try:
            distributed_function(1, write_file, function_location, write_new_source)
        except Exception as error:
            if UNSLOTH_COMPILE_USE_TEMP:
                raise RuntimeError(error)
            else:
                # Failed so instead use a temporary directory
                compile_folder, UNSLOTH_COMPILE_USE_TEMP = get_compile_folder(use_tempfile = True)
                function_location = os.path.join(compile_folder, f"{name}.py")
                distributed_function(1, write_file, function_location, write_new_source)
            pass
        pass
    pass

    # Now import modules! Use a tempfile if it fails on the first try!
    old_path = None
    new_module = None

    def import_module(compile_folder, name):
        # Add directory to sys.path temporarily if it's not already there
        if compile_folder not in sys.path:
            old_path = list(sys.path)
            # Fail if name already exists!
            if name in old_path:
                raise OSError(f"Unsloth: File {name} already exists")
            sys.path.insert(0, compile_folder)
        # Try standard import
        new_module = importlib.import_module(name)
        return new_module, old_path
    pass

    try:
        new_module, old_path = import_module(compile_folder, name)
    except Exception as e:
        new_module = None
        # Try using temp directory instead!
        if not UNSLOTH_COMPILE_USE_TEMP:
            compile_folder, UNSLOTH_COMPILE_USE_TEMP = get_compile_folder(use_tempfile = True)
            function_location = os.path.join(compile_folder, f"{name}.py")
            distributed_function(1, write_file, function_location, write_new_source)
            if is_main_process():
                print(f"Standard import failed for {name}: {e}. Using tempfile instead!")
            try:
                new_module, old_path = import_module(compile_folder, name)
            except Exception as e:
                new_module = None
                if is_main_process():
                    print(f"Standard import failed for {name}: {e}. Using spec.loader.exec_module instead!")
        pass
        # Fallback to direct module loading
        if new_module is None:
            try:
                module_name = f"unsloth_cache_{name}"
                file_location = os.path.join(compile_folder, name) + ".py"
                spec = importlib.util.spec_from_file_location(module_name, file_location)
                new_module = importlib.util.module_from_spec(spec)
                sys.modules[module_name] = new_module
                spec.loader.exec_module(new_module)
            except Exception as e:
                raise RuntimeError(f"Direct module loading failed for {name}: {e}")
        pass
    finally:
        # Restore original sys.path if we modified it
        if old_path is not None:
            sys.path = old_path

    if new_module is None:
        raise ImportError(f'Unsloth: Cannot import {name} from {UNSLOTH_COMPILE_LOCATION}')

    return new_module
pass


def create_standalone_class(
    module,
    model_location,
    functions,
    fullgraph = False,
    forward_source = None,
    disable = False,
    add_loss_kwargs = False,
    new_init = None,
) -> str:
    # All Unsloth Zoo code licensed under LGPLv3
    # Create optimized standalone forward function
    f = eval(f"{model_location}.{module}")
    full_class = inspect.getsource(f)
    old_source = inspect.getsource(f.forward)
    old_init   = inspect.getsource(f.__init__)
    if forward_source is None: forward_source = old_source

    # We disable this for nn.Embedding modules if torch is older than 2.5 since
    if OLD_TORCH_VERSION and "nn.Embedding(" in old_init:
        disable = True

    source = re.sub(
        "def forward",
        f"def {module}_forward",
        forward_source,
    )
    spaces = re.search(r"[^\s\n]", source).span(0)[0]
    source = source.split("\n")
    source = "\n".join(x[spaces:] for x in source)

    # For cuda_kernels_forward, we disable
    if "cuda_kernels_forward" in source:
        disable = True

    if disable is not None:
        compile = \
            f"@torch.compile(fullgraph = {fullgraph}, dynamic = True, options = torch_compile_options)" \
            if not disable else \
            "@torch.compiler.disable(recursive = False)"
    else:
        compile = ""

    # Create new forward calling optimized function
    parameters = inspect.signature(f.forward).parameters
    # .parameters removes **kwargs and *args so we get it back!
    keys = list(parameters.keys())
    values = list(parameters.values())
    for j, value in enumerate(values):
        value = str(value)
        if   value.startswith("**"): keys[j] = "**" + keys[j]
        elif value.startswith("*"):  keys[j] = "*"  + keys[j]
    pass
    parameters = ", ".join(keys)

    # Now create the forward function!
    definition = re.findall(r"[\s\n]{1,}def[^\(]{1,}\([^\)]{1,}\)[^\:]{0,}\:", old_source, flags = re.MULTILINE)[0]
    leftover = full_class[full_class.find(definition) + len(definition):]

    # Add **loss_kwargs
    if add_loss_kwargs and "**" not in parameters:
        parameters += ", **loss_kwargs"
        definition = re.sub(r"(\,[\n][\s]{1,}\))", r",**loss_kwargs\1", definition)
        source = re.sub(r"(\,[\n]\) \-\>)", r",**loss_kwargs\1", source)
    pass

    source = f"{compile}\n{source}\n"

    left = re.match(r"[\s\n]{4,}", leftover).span()[1]
    new_forward = definition + leftover[:left] + \
        f"return {module}_forward({parameters})\n"
    full_class = full_class.replace(old_source, new_forward)

    # New init as well
    if new_init is not None:
        full_class = full_class.replace(old_init, new_init)

    # Combine all into file
    source = source + full_class

    # Remove @auto_docstring
    source = re.sub(r"@auto_docstring[\s]{0,}(\([^\)]{1,}\))?", "", source)
    source = re.sub(r"@check_model_inputs[\s]{0,}(\([^\)]{1,}\))?", "", source)
    # source = source.replace("@auto_docstring", "")

    # Fix Gemma 3 ignore_index being not set!
    source = source.replace("self.config.ignore_index", "-100")

    # Force embeddings with offsets to clamp_(0, max_size)
    # This fixes some weird OOBs accesses for Gemma 3N for example
    source = re.sub(
        r"self\.([A-Za-z\_]{0,}embedding)\(input_ids (\-|\+) (self\.[A-Za-z\_]{1,})\)",
        r"self.\1((input_ids \2 \3).clamp_(0))",
        source,
    )

    # Fix all softmax low precisions to float32
    source = higher_precision_softmax(source)

    return source
pass


_cross_entropy_code = """
from torch.nn import CrossEntropyLoss

@torch.compile(fullgraph = True, dynamic = True, options = torch_compile_options)
def normal_cross_entropy_loss(self, hidden_states, labels):
    logits = self.lm_head(hidden_states)
    logits = logits.float()
    # Shift so that tokens < n predict n
    shift_logits = logits[..., :-1, :].contiguous()
    shift_labels = labels[..., 1:].contiguous()
    # Flatten the tokens
    loss_fct = CrossEntropyLoss()
    shift_logits = shift_logits.view(-1, self.config.vocab_size)
    shift_labels = shift_labels.view(-1)
    # Enable model parallelism
    shift_labels = shift_labels.to(shift_logits.device)
    loss = loss_fct(shift_logits, shift_labels)
    return loss, logits
pass

# We need an empty logits flag to warn people logits will not be returned anymore unless asked ie
# os.environ['UNSLOTH_RETURN_LOGITS'] = '1'
LOGITS_ERROR_STRING = \\
    "Unsloth: Logits are empty from 2024.11 onwards. To get raw logits again, please "\\
    'set the environment variable `UNSLOTH_RETURN_LOGITS` to `"1" BEFORE starting to train ie before `trainer.train()`. For example:\\n'\\
    "```\\nimport os\\n"\\
    "os.environ['UNSLOTH_RETURN_LOGITS'] = '1'\\n"\\
    "trainer.train()\\n```\\n"\\
    "No need to restart your console - just add `os.environ['UNSLOTH_RETURN_LOGITS'] = '1'` before trainer.train() and re-run the cell!"

def raise_logits_error(*args, **kwargs): raise NotImplementedError(LOGITS_ERROR_STRING)
def return_none(*args, **kwargs): return None
class EmptyLogits:
    def __init__(self): return
    def raise_getattr_error(self, attr): return return_none if attr == "to" else raise_logits_error
    __getitem__ = raise_logits_error
    __getattr__ = raise_getattr_error
    def __repr__(self): return LOGITS_ERROR_STRING
    def __str__ (self): return LOGITS_ERROR_STRING
pass
EMPTY_LOGITS = EmptyLogits()
functions = dir(torch.Tensor)
for j, function in enumerate(functions):
    if function.startswith("__") and function.endswith("__"):
        exec(f"def raise_{j}(*args, **kwargs): print('{function}')", globals(), locals())
        try: exec(f"EMPTY_LOGITS.{function} = raise_{j}", globals(), locals())
        except: continue
pass


def mask_attention_mask_out(labels = None, attention_mask = None):
    if labels is not None and attention_mask is not None:
        attention_mask = attention_mask.to(device = labels.device)
        labels[attention_mask == 0] = -100
    return labels
pass

"""

__DYNAMO__RECOMPILING__ = """

    # Set compiler stance to fail on recompiles for inference
    global INFERENCE_RUNS
    if torch_dynamo_eval_frame is not None:
        old_stance = torch_dynamo_eval_frame._stance.stance
    else:
        old_stance = None
    if old_stance is not None and INFERENCE_RUNS == 1:
        # Skip guards and return to eager -> we still need guards!
        torch_compiler_set_stance(stance = "eager_on_recompile", skip_guard_eval_unsafe = False)
        if UNSLOTH_ENABLE_LOGGING:
            logger_compiler.info(
                f"Unsloth: Removing compiler guards after 1 inference run. "\\
                f"DYNAMO_STANCE.stance = {torch_dynamo_eval_frame._stance.stance} "\\
                f"DYNAMO_STANCE.skip_guard_eval_unsafe = {torch_dynamo_eval_frame._stance.skip_guard_eval_unsafe}"
            )
    elif old_stance == "eager_on_recompile":
        pass
    elif old_stance == "default" and INFERENCE_RUNS > 1:
        # Reset compiler stance
        torch_compiler_set_stance(stance = "default", skip_guard_eval_unsafe = False)
        if UNSLOTH_ENABLE_LOGGING:
            logger_compiler.info(
                f"Unsloth: Reseting guards. "\\
                f"DYNAMO_STANCE.stance = {torch_dynamo_eval_frame._stance.stance} "\\
                f"DYNAMO_STANCE.skip_guard_eval_unsafe = {torch_dynamo_eval_frame._stance.skip_guard_eval_unsafe}"
            )
        INFERENCE_RUNS = 0
    INFERENCE_RUNS += 1
"""

# Replace Cross Entropy cells with fused linear lm heads
cross_entropy_find_1 = """
logits = self.lm_head(hidden_states$INDEXING$
$LOGITSCALINGMULTIPLY$
$LOGITSCALINGDIVISION$
$LOGITSOFTCAPPING$
loss = None
if labels is not None:$SPACES$
$UPCASTING$
$LOGITSUPCAST$
$LABELSDEVICE$
shift_logits = logits[..., :-1, :]$CONTIGUOUS$
shift_labels = labels[..., 1:]$CONTIGUOUS$
loss_fct = $CROSSENTROPYLOSS$
shift_logits = shift_logits.view(-1, $VOCABSIZE$)
shift_labels = shift_labels.view(-1)
shift_labels = shift_labels.to(shift_logits.device)
loss = loss_fct(shift_logits, shift_labels)
"""

cross_entropy_replacement_1 = """
NOT_RETURN_LOGITS = os.environ.get('UNSLOTH_RETURN_LOGITS', '0') == '0'
RETURN_HIDDEN_STATES = os.environ.get("UNSLOTH_RETURN_HIDDEN_STATES", "0") == "1"

n_items = None
all_locals = locals()
if 'loss_kwargs' in all_locals:
    __kwargs = all_locals['loss_kwargs']
    if type(__kwargs) is dict:
        n_items = __kwargs.get("num_items_in_batch", None) or __kwargs.get("n_items", None)
if n_items is None and 'kwargs' in all_locals:
    __kwargs = all_locals['kwargs']
    if type(__kwargs) is dict:
        n_items = __kwargs.get("num_items_in_batch", None) or __kwargs.get("n_items", None)
if n_items is None:
    all_locals = all_locals.values()
    for __kwargs in all_locals:
        if type(__kwargs) is dict:
            n_items = __kwargs.get("num_items_in_batch", None) or __kwargs.get("n_items", None)
            break
pass

requires_grad_ = self.lm_head.weight.requires_grad
requires_grad_ = requires_grad_ or self.lm_head.weight.dtype == torch.float32

if RETURN_HIDDEN_STATES:
    logits = hidden_states\\1
elif labels is None:
    __DYNAMO__RECOMPILING__
    logits = self.lm_head(hidden_states\\1)
elif ((\\2) == () and (\\3) == ()) and (UNSLOTH_ENABLE_CCE) and NOT_RETURN_LOGITS and self.loss_function.__name__.endswith("ForCausalLMLoss") and labels is not None and not requires_grad_:
    loss = fused_linear_cross_entropy(
        hidden_states      = hidden_states\\1,
        lm_weight          = self.lm_head.weight,
        labels             = labels.to(self.lm_head.weight.device),
        num_items_in_batch = n_items,
        logit_softcapping  = None if (\\4) == () else (\\4),
    )
else:
    lm_head_weight = self.lm_head.weight
    lm_head_bias   = getattr(self.lm_head, "bias", None)

    # ========= NEW fused =========
    _hidden_states = hidden_states\\1
    torch._dynamo.mark_dynamic(_hidden_states, 1)
    torch._dynamo.mark_dynamic(labels, 1)
    loss = unsloth_fused_ce_loss(
        trainer              = None,
        hidden_states        = _hidden_states,
        lm_head_weight       = lm_head_weight,
        lm_head_bias         = lm_head_bias,
        labels               = labels,
        mask                 = None,
        n_items              = n_items,
        scaling              = getattr(self, "accelerator_scaler"),
        target_gb            = 1,
        torch_compile        = not UNSLOTH_COMPILE_DISABLE,
        logit_scale_multiply = (\\2) if (\\2) != () else 0,
        logit_scale_divide   = (\\3) if (\\3) != () else 0,
        logit_softcapping    = (\\4) if (\\4) != () else 0,
    )
""".replace("__DYNAMO__RECOMPILING__", __DYNAMO__RECOMPILING__)

cross_entropy_find_2 = """
logits = self.lm_head(hidden_states$INDEXING$
$LOGITSCALINGMULTIPLY$
$LOGITSCALINGDIVISION$
$LOGITSOFTCAPPING$
loss = None
if labels is not None:$SPACES$loss = self.loss_function($NEWLINES$$LOGITS$, $LABELS$, $VOCABSIZE$$KWARGS$$NEWLINES$)
"""

cross_entropy_replacement_2 = """
NOT_RETURN_LOGITS = os.environ.get('UNSLOTH_RETURN_LOGITS', '0') == '0'
RETURN_HIDDEN_STATES = os.environ.get("UNSLOTH_RETURN_HIDDEN_STATES", "0") == "1"

n_items = None
if (\\9) != () and type(\\9) is dict:
    n_items = (\\9).get("num_items_in_batch", None) or (\\9).get("n_items", None)
if n_items is None:
    all_locals = locals()
    if 'loss_kwargs' in all_locals:
        __kwargs = all_locals['loss_kwargs']
        if type(__kwargs) is dict:
            n_items = __kwargs.get("num_items_in_batch", None) or __kwargs.get("n_items", None)
    if n_items is None and 'kwargs' in all_locals:
        __kwargs = all_locals['kwargs']
        if type(__kwargs) is dict:
            n_items = __kwargs.get("num_items_in_batch", None) or __kwargs.get("n_items", None)
    if n_items is None:
        all_locals = all_locals.values()
        for __kwargs in all_locals:
            if type(__kwargs) is dict:
                n_items = __kwargs.get("num_items_in_batch", None) or __kwargs.get("n_items", None)
                break
pass

requires_grad_ = self.lm_head.weight.requires_grad
requires_grad_ = requires_grad_ or self.lm_head.weight.dtype == torch.float32

if RETURN_HIDDEN_STATES:
    logits = hidden_states\\1
elif labels is None:
    __DYNAMO__RECOMPILING__
    logits = self.lm_head(hidden_states\\1)
elif ((\\2) == () and (\\3) == ()) and (UNSLOTH_ENABLE_CCE) and NOT_RETURN_LOGITS and self.loss_function.__name__.endswith("ForCausalLMLoss") and labels is not None and not requires_grad_:
    loss = fused_linear_cross_entropy(
        hidden_states      = hidden_states\\1,
        lm_weight          = self.lm_head.weight,
        labels             = labels.to(self.lm_head.weight.device),
        num_items_in_batch = n_items,
        logit_softcapping  = None if (\\4) == () else (\\4),
    )
elif self.loss_function.__name__.endswith("ForCausalLMLoss") and labels is not None:
    lm_head_weight = self.lm_head.weight
    lm_head_bias   = getattr(self.lm_head, "bias", None)

    # ========= NEW fused =========
    _hidden_states = hidden_states\\1
    torch._dynamo.mark_dynamic(_hidden_states, 1)
    torch._dynamo.mark_dynamic(labels, 1)
    loss = unsloth_fused_ce_loss(
        trainer              = None,
        hidden_states        = _hidden_states,
        lm_head_weight       = lm_head_weight,
        lm_head_bias         = lm_head_bias,
        labels               = labels,
        mask                 = None,
        n_items              = n_items,
        scaling              = getattr(self, "accelerator_scaler"),
        target_gb            = 1,
        torch_compile        = not UNSLOTH_COMPILE_DISABLE,
        logit_scale_multiply = (\\2) if (\\2) != () else 0,
        logit_scale_divide   = (\\3) if (\\3) != () else 0,
        logit_softcapping    = (\\4) if (\\4) != () else 0,
    )
else:
    logits = self.lm_head(hidden_states\\1)
    if (\\2) != ():
        logits = logits * (\\2)
    if (\\3) != ():
        logits = logits / (\\3)
    if (\\4) not in (None, (),):
        logits = logits / (\\4)
        logits = torch.tanh(logits)
        logits = logits * (\\4)
    loss = self.loss_function(\\6, \\7.to(self.lm_head.weight.device), vocab_size=\\8, **\\9)
""".replace("__DYNAMO__RECOMPILING__", __DYNAMO__RECOMPILING__)

cross_entropy_find_3 = """
$OUTPUTLOGITS$
$LOGITSCALINGMULTIPLY$
$LOGITSCALINGDIVISION$
$LOGITSOFTCAPPING$
loss = None
if labels is not None:$SPACES$
$UPCASTING$
$LOGITSUPCAST$
$LABELSDEVICE$
$LOGITSHIFTING$
$VLMATTENTIONMASK$
loss_fct = $CROSSENTROPYLOSS$
shift_logits = shift_logits.view(-1, $VOCABSIZE$)
shift_labels = shift_labels.view(-1)###
$LOGITSDEVICE$###
loss = loss_fct(shift_logits, shift_labels)
"""

cross_entropy_replacement_3 = """
NOT_RETURN_LOGITS = os.environ.get('UNSLOTH_RETURN_LOGITS', '0') == '0'
RETURN_HIDDEN_STATES = os.environ.get("UNSLOTH_RETURN_HIDDEN_STATES", "0") == "1"

all_locals = locals()
n_items = None
if 'loss_kwargs' in all_locals:
    __kwargs = all_locals['loss_kwargs']
    if type(__kwargs) is dict:
        n_items = __kwargs.get("num_items_in_batch", None) or __kwargs.get("n_items", None)
if n_items is None and 'kwargs' in all_locals:
    __kwargs = all_locals['kwargs']
    if type(__kwargs) is dict:
        n_items = __kwargs.get("num_items_in_batch", None) or __kwargs.get("n_items", None)
if n_items is None:
    all_locals = all_locals.values()
    for __kwargs in all_locals:
        if type(__kwargs) is dict:
            n_items = __kwargs.get("num_items_in_batch", None) or __kwargs.get("n_items", None)
            break
pass

requires_grad_ = self.lm_head.weight.requires_grad
requires_grad_ = requires_grad_ or self.lm_head.weight.dtype == torch.float32

if RETURN_HIDDEN_STATES:
    logits = hidden_states\\1
elif labels is None:
    __DYNAMO__RECOMPILING__
    logits = self.lm_head(hidden_states\\1)
else:
    lm_head_weight = self.lm_head.weight
    lm_head_bias   = getattr(self.lm_head, "bias", None)

    # ========= NEW fused =========
    _hidden_states = hidden_states\\1
    torch._dynamo.mark_dynamic(_hidden_states, 1)
    torch._dynamo.mark_dynamic(labels, 1)
    if attention_mask is not None:
        torch._dynamo.mark_dynamic(attention_mask, 1)
    loss = unsloth_fused_ce_loss(
        trainer              = None,
        hidden_states        = _hidden_states,
        lm_head_weight       = lm_head_weight,
        lm_head_bias         = lm_head_bias,
        labels               = labels,
        mask                 = \\6,
        n_items              = n_items,
        scaling              = getattr(self, "accelerator_scaler"),
        target_gb            = 1,
        torch_compile        = not UNSLOTH_COMPILE_DISABLE,
        logit_scale_multiply = (\\2) if (\\2) != () else 0,
        logit_scale_divide   = (\\3) if (\\3) != () else 0,
        logit_softcapping    = (\\4) if (\\4) != () else 0,
    )
""".replace("__DYNAMO__RECOMPILING__", __DYNAMO__RECOMPILING__)

ce_finders = [
    (cross_entropy_find_1, cross_entropy_replacement_1,),
    (cross_entropy_find_2, cross_entropy_replacement_2,),
    (cross_entropy_find_3, cross_entropy_replacement_3,),
]


def apply_fused_lm_head(forward, module = None):
    # All Unsloth Zoo code licensed under LGPLv3
    UNSLOTH_ENABLE_LOGGING = os.environ.get("UNSLOTH_ENABLE_LOGGING", "0") == "1"
    for jj, (cross_entropy_find, cross_entropy_replacement) in enumerate(ce_finders):
        cross_entropy_find = cross_entropy_find.strip()\
            .replace("*", r"\*").replace("^", r"\^")\
            .replace("-", r"\-").replace("_", r"\_")\
            .replace(":", r"\:").replace("+", r"\+")\
            .replace(".", r"\.").replace(",", r"\,")\
            .replace("(", r"\(").replace(")", r"\)")\
            .replace("[", r"\[").replace("]", r"\]")\
            .replace(
                "\n",
                r"(?:[\s\n]{0,}(?:\#[^\n]{1,}[\n][\s\n]{1,})?){0,}"
            )

        # Replace $ with anything and % with num_logits_to_keep or .float()
        cross_entropy_find = cross_entropy_find\
            .replace("$INDEXING$",     r"([^\n^\)]{0,})\)(?:\.float\(\))?[\n][\s]{0,}")\
            .replace("$UPCASTING$",    r"(?:\.float\(\))?")\
            .replace("$SPACES$",       r"[\n]([\s]{1,})(?:\#[^\n]{1,}[\n][\s\n]{1,})?")\
            .replace("$LOGITS$",       r"(logits=logits|logits)")\
            .replace("$LABELS$",       r"(labels=labels|labels)")\
            .replace("$VOCABSIZE$",
                     r"(?:vocab_size\=)?"\
                     r"("\
                     r"self\.config\.vocab_size|"\
                     r"self\.vocab_size|"\
                     r"self\.config\.vocab_size|"\
                     r"self\.config\.text_config\.vocab_size"\
                     ")")\
            .replace("$KWARGS$",       r"(?:, \*\*(loss_kwargs|kwargs))?")\
            .replace("$LOGITSUPCAST$", r"(?:logits = logits\.float\(\))?")\
            .replace("$LABELSDEVICE$", r"(?:labels = labels\.to\([^\)]{1,}\))?")\
            .replace("$LOGITSCALINGMULTIPLY$",
                     r"(?:[\n\s]{0,}logits = logits \* (self\.[^ \n]{1,})[^\n]{0,})?###")\
            .replace("$LOGITSCALINGDIVISION$",
                     r"(?:[\n\s]{0,}logits = logits \/ (self\.[^ \n]{1,})[^\n]{0,})?###")\
            .replace("$LOGITSOFTCAPPING$",
                     r"(?:[\n\s]{0,}(?:if self\.[^\n\s]{1,} is not None:\n)?"\
                     r"[\s\n]{0,}logits = logits \/ (self\.[^ \n]{1,})\n"\
                     r"[\s\n]{0,}logits = torch\.tanh\(logits\)\n"\
                     r"[\s\n]{0,}logits = logits \* self\.[^ \n]{1,}\n)?")\
            .replace("$CROSSENTROPYLOSS$",
                     r"(?:CrossEntropyLoss\(\)|"\
                     r"nn\.CrossEntropyLoss\(\)|"\
                     r"torch\.nn\.CrossEntropyLoss\(\)"\
                     r")")\
            .replace(r"$VLMATTENTIONMASK$",
                     r"(?:"\
                     r"(?:"\
                     r"shift_logits = logits\[\.\.\.\, :-1, :\]$CONTIGUOUS$"\
                     r"shift_labels = labels\[\.\.\.\, 1:\]$CONTIGUOUS$"\
                     r")?"
                     r"if ([a-zA-Z\_]{1,}_mask) is not None:###"\
                     r"shift_attention_mask = @@@###"\
                     r"shift_logits = @@@###"\
                     r"shift_labels = @@@###"\
                     r"else:###"\
                     r"shift_logits = [^\n]{1,}###"\
                     r"shift_labels = [^\n]{1,}###"\
                     r")?")\
            .replace(r"$LOGITSHIFTING$",
                     r"(?:"\
                     r"shift_logits = logits\[\.\.\.\, :-1, :\]$CONTIGUOUS$###"\
                     r"shift_labels = labels\[\.\.\.\, 1:\]$CONTIGUOUS$###"\
                     r")?")\
            .replace(r"$LOGITSDEVICE$",
                     r"(?:"\
                     r"\.to\([^\)]{1,}\)|shift_labels = shift_labels\.to\([^\)]{1,}\)"
                     r")")\
            .replace(r"$OUTPUTLOGITS$",
                     r"(?:"\
                     r"logits = outputs\.logits|"\
                     r"logits = self\.lm_head\(hidden_states\)|"\
                     r"logits = self\.lm_head\(hidden_states$INDEXING$"
                     r")")\
            .replace("$INDEXING$",
                     r"([^\n^\)]{0,})\)(?:\.float\(\))?[\n][\s]{0,}")\
            .replace(r"shift_", r"(?:shift_|flat_)")\
            .replace("$CONTIGUOUS$",   r"(?:\.contiguous\(\))?")\
            .replace(r"shift\_", r"(?:shift\_|flat\_)")\
            .replace(r"###", r"(?:[\s\n]{0,}(?:\#[^\n]{1,}[\n][\s\n]{1,})?){0,}")\
            .replace(r"@@@", r"[^\[]{1,}\[[^\]]{1,}\][^\n]{0,}\n")\
            .replace(r"$EMPTY$", r"()")\
            .replace(r"$NEWLINES$", r"[\s\n]{0,}")

        # print(cross_entropy_find)
        cross_entropy_replacement = cross_entropy_replacement\
            .replace(
                "$KWARGS$",
                "locals().get('loss_kwargs', {}) or locals().get('kwargs', {})"
            )

        # Fix Idefics and Idefics3
        forward = forward.replace(
            "loss = loss_fct(shift_logits.view(-1, shift_logits.size(-1)), shift_labels.view(-1))",

            "shift_logits = shift_logits.view(-1, self.config.text_config.vocab_size)\n"\
            "shift_labels = shift_labels.view(-1)\n"\
            "shift_labels = shift_labels.to(shift_logits.device)\n"\
            "loss = loss_fct(shift_logits, shift_labels)"
        )

        # Find matches
        if r"loss\_function" in cross_entropy_find and "loss_function" not in forward:
            if UNSLOTH_ENABLE_LOGGING:
                print(f"(1) Unsloth skipping patching fast linear cross entropy for {module}")
            continue
        elif r"loss\_function" not in cross_entropy_find and "loss_function" in forward:
            if UNSLOTH_ENABLE_LOGGING:
                print(f"(2) Unsloth skipping patching fast linear cross entropy for {module}")
            continue
        elif "CrossEntropyLoss" not in cross_entropy_find and "CrossEntropyLoss" in forward:
            if UNSLOTH_ENABLE_LOGGING:
                print(f"(3) Unsloth skipping patching fast linear cross entropy for {module}")
            continue
        elif "CrossEntropyLoss" in cross_entropy_find and "CrossEntropyLoss" not in forward:
            if UNSLOTH_ENABLE_LOGGING:
                print(f"(4) Unsloth skipping patching fast linear cross entropy for {module}")
            continue
        try:
            finder = regex.findall(
                cross_entropy_find,
                forward,
                flags = regex.DOTALL | regex.MULTILINE,
                timeout = 1
            )
        except Exception as e:
            if UNSLOTH_ENABLE_LOGGING:
                print(f"Unsloth failed patching fast linear cross entropy with error: {str(e)}")
            continue
        if len(finder) == 0: continue
        if UNSLOTH_ENABLE_LOGGING:
            print(f"[{jj+1}/3 pattern] Successfully patched fast linear cross entropy for {module}")
        pass
        # print(forward)

        spaces = finder[0][4]
        if spaces.count(" ") != len(spaces):
            spaces = finder[0][3]
        replacement = cross_entropy_replacement.strip().split("\n")
        replacement = "\n".join((len(spaces)-4)*" " + x for x in replacement)
        replacement = \
            "logits = EMPTY_LOGITS\n" + \
            (len(spaces)-4)*" " + "loss = None\n" + \
            replacement + "\n"
        try:
            forward = regex.sub(
                cross_entropy_find,
                replacement,
                forward,
                flags = regex.DOTALL | regex.MULTILINE,
            )
        except:
            continue
        # Return logits back
        if "logits = outputs.logits" in cross_entropy_find:
            forward = forward.replace(
                "logits = EMPTY_LOGITS",
                "logits = outputs.logits",
            )
        # Fix vocab_size = (vocab_size=
        forward = regex.sub(
            r"vocab_size[ ]{0,}=[ ]{0,}\(vocab_size[ ]{0,}=",
            "vocab_size = (",
            forward,
        )
        # Fix , **
        forward = forward.replace(", **)", ")")
        forward = forward.replace(",**)", ")")
        forward = forward.replace(",** )", ")")
        # print(forward)
        return forward
    pass
    return forward
pass


def test_apply_fused_lm_head():
    import inspect
    forwards = []
    from transformers.models.qwen2_vl.modeling_qwen2_vl import Qwen2VLForConditionalGeneration
    forwards.append(Qwen2VLForConditionalGeneration)
    from transformers.models.granite.modeling_granite import GraniteForCausalLM
    forwards.append(GraniteForCausalLM)
    from transformers.models.gemma2.modeling_gemma2 import Gemma2ForCausalLM
    forwards.append(Gemma2ForCausalLM)
    from transformers.models.cohere.modeling_cohere import CohereForCausalLM
    forwards.append(CohereForCausalLM)
    from transformers.models.gemma.modeling_gemma import GemmaForCausalLM
    forwards.append(GemmaForCausalLM)
    from transformers.models.llama.modeling_llama import LlamaForCausalLM
    forwards.append(LlamaForCausalLM)
    from transformers.models.mistral.modeling_mistral import MistralForCausalLM
    forwards.append(MistralForCausalLM)
    from transformers.models.paligemma.modeling_paligemma import PaliGemmaForConditionalGeneration
    forwards.append(PaliGemmaForConditionalGeneration)
    from transformers.models.idefics.modeling_idefics import IdeficsForVisionText2Text
    forwards.append(IdeficsForVisionText2Text)
    from transformers.models.idefics3.modeling_idefics3 import Idefics3ForConditionalGeneration
    forwards.append(Idefics3ForConditionalGeneration)
    from transformers.models.mistral3.modeling_mistral3 import Mistral3ForConditionalGeneration
    forwards.append(Mistral3ForConditionalGeneration)
    from transformers.models.mllama.modeling_mllama import MllamaForConditionalGeneration
    forwards.append(MllamaForConditionalGeneration)
    from transformers.models.mllama.modeling_mllama import MllamaForCausalLM
    forwards.append(MllamaForCausalLM)
    from transformers.models.llama4.modeling_llama4 import Llama4ForCausalLM
    forwards.append(Llama4ForCausalLM)
    from transformers.models.llama4.modeling_llama4 import Llama4ForConditionalGeneration
    forwards.append(Llama4ForConditionalGeneration)
    from transformers.models.qwen3.modeling_qwen3 import Qwen3ForCausalLM
    forwards.append(Qwen3ForCausalLM)
    from transformers.models.qwen2_5_vl.modeling_qwen2_5_vl import Qwen2_5_VLForConditionalGeneration
    forwards.append(Qwen2_5_VLForConditionalGeneration)
    from transformers.models.gemma3.modeling_gemma3 import Gemma3ForConditionalGeneration
    forwards.append(Gemma3ForConditionalGeneration)
    forwards = [(f.__name__, inspect.getsource(f.forward),) for f in forwards]
    for name, forward in forwards:
        # print("=" * 30)
        # print(name)
        forward = apply_fused_lm_head(forward, name)
        if "NOT_RETURN_LOGITS" not in forward:
            print(f"Failed patching fast CE forward for {name}")
        if "loss = outputs.loss" in forward:
            print(f"Failed patching fast CE forward for {name} since `loss = outputs.loss` exists")
        # return apply_fused_lm_head(forward, name)
        # print(apply_fused_lm_head(forward, name))
        # print("=" * 30)
    pass
pass

# Fix attention_mask not masking out labels for VLMs
def apply_mask_attention_mask_out(source):
    if not len(re.findall(r"attention_mask[\s]{0,}\=attention_mask[\s]{0,}\,\n", source)): return source
    if not len(re.findall(r"labels[\s]{0,}\=labels[\s]{0,}\,\n", source)): return source
    if "ForConditionalGeneration" in source:
        source = re.sub(
            r"labels[\s]{0,}\=labels[\s]{0,}\,\n",
            "labels=mask_attention_mask_out(labels = labels, attention_mask = attention_mask),\n",
            source,
        )
    return source
pass


# Patch remaining functions
def convert_attention_masks_to_bool(module, old_source):
    # All Unsloth Zoo code licensed under LGPLv3
    # Convert attention mask creation functions to boolean
    source = re.sub(r"\([\s]{0,}", "(", old_source)
    source = re.sub(r"[\s]{0,}\)", ")", source)
    all_splits = source.strip().split("\n")
    splits = all_splits[-1].strip()
    if "return" not in splits: return old_source
    vars = re.findall(r"return[\s]{1,}(?:([^\,]{1,})\,[\s]{0,}){0,}([^\s]{1,})", splits)
    if len(vars) != 1: return old_source
    vars = vars[0]

    good_vars = []
    for var in vars:
        for split in all_splits:
            if re.search(re.escape(var) + ".+?" + r"torch\.finfo\(.+?\)\.min", split):
                good_vars.append(var)
    pass
    if len(good_vars) == 0: return old_source
    good_vars = set(good_vars)
    final = all_splits[-1]
    for var in good_vars:
        if len(var) == 0: continue
        final = final.replace(var, var + f"!=torch.finfo({var}.dtype).min")
    pass
    all_splits[-1] = final
    new_source = "\n".join(all_splits)
    print(f"Unsloth: Boolean mask for {module}")
    return new_source
pass


# We need to manually replace some items
# For example HF 4.53.1 breaks Qwen2VL since None wasn't provided
custom_gradient_checkpointing_replacements = [
    (
        """hidden_states = blk(
                hidden_states,
                cu_seqlens=cu_seqlens,
                position_embeddings=position_embeddings,
                **kwargs,
            )""",
        """hidden_states = blk(
                hidden_states,
                cu_seqlens=cu_seqlens,
                rotary_pos_emb=rotary_pos_emb,
                position_embeddings=position_embeddings,
                **kwargs,
            )""",
    ),
    (
        """hidden_states = blk(
                hidden_states,
                cu_seqlens=cu_seqlens,
                position_embeddings=position_embeddings,
                attention_mask=attention_mask,
                **kwargs,
            )""",
        """hidden_states = blk(
                hidden_states,
                cu_seqlens=cu_seqlens,
                rotary_pos_emb=rotary_pos_emb,
                position_embeddings=position_embeddings,
                attention_mask=attention_mask,
                **kwargs,
            )""",
    )
]
replace_gradient_checkpointing = """
for LAYER in MODULELIST_ITEM:
$if self.gradient_checkpointing and self.training:
$    hidden_states = self._gradient_checkpointing_func(
$        LAYER.__call__, ARGS
$    )
$else:
$    hidden_states = LAYER(ARGS)
"""
def patch_gradient_checkpointing(module, source):
    # All Unsloth Zoo code licensed under LGPLv3
    try: init = inspect.getsource(source.__init__)
    except: return None
    if "nn.ModuleList" not in init: return None
    try: forward = inspect.getsource(source.forward)
    except: return None
    if "_gradient_checkpointing_func" in forward: return None
    if 'gpt-oss' in os.environ.get("UNSLOTH_MODEL_NAME", ""): return None

    # Fix Qwen2 missing None for gradient checkpointing
    for custom_find, custom_replace in custom_gradient_checkpointing_replacements:
        forward = forward.replace(custom_find, custom_replace)
    pass

    # No gradient checkpointing?
    modulelist_items = re.findall(r"(self\.[^\s]{1,}) = .*?nn\.ModuleList\(", init)
    if len(modulelist_items) != 1: return None
    modulelist_item = modulelist_items[0]

    # Check in forward source
    finder = \
        r"for ([^\s]{1,}) in " + modulelist_item + r"\:[\n]" + \
        r"([\s]{4,})hidden_states = \1\(([^\)]{1,})\)"
    find = re.findall(finder, forward)
    if len(find) == 0:
        print(f"Unsloth: Failed patching {module} with gradient checkpointing")
        return None
    pass

    layer, spaces, args = find[0]
    span = re.search(finder, forward).span(0)
    replacer = replace_gradient_checkpointing.strip()

    # Gradient checkpointing calling must remove arg=arg convention
    args = re.sub(r"([^\s]{1,})[\s]?\=[\s]?\1", r"\1", args)

    replacer = replacer\
        .replace("LAYER", layer).replace("MODULELIST_ITEM", modulelist_item)\
        .replace("ARGS", args).replace("$", spaces)
    forward = forward.replace(forward[span[0] : span[1]], replacer)

    # Also fix init
    spaces = init.find("def")
    init = init + "\n" + (spaces + 4) * " " + "self.gradient_checkpointing = False\n\n"
    return init, forward
pass

DTYPE_MISMATCH_FIND = """
attention_mask_tensor = attention_mask_tensor / torch.finfo(attention_mask_tensor.dtype).min
attention_mask_tensor = (1.0 - attention_mask_tensor).int()
"""

DTYPE_MISMATCH_REPLACE = """
if attention_mask_tensor.dtype == torch.bool:
    attention_mask_tensor = attention_mask_tensor.int()
elif torch.is_floating_point(attention_mask_tensor):
    attention_mask_tensor = attention_mask_tensor / torch.finfo(attention_mask_tensor.dtype).min
    attention_mask_tensor = (1.0 - attention_mask_tensor).int()
"""

def patch_finfo_attention_mask_dtype_mismatch(module, source):
    try:
        old_block = textwrap.dedent(DTYPE_MISMATCH_FIND).strip()
        new_block = textwrap.dedent(DTYPE_MISMATCH_REPLACE).strip()
        if not old_block or not new_block:
            return source

        first_line = old_block.split('\n')[0]
        if not first_line:
            return source

        for line in source.split('\n'):
            if first_line in line:
                indent = line[:len(line) - len(line.lstrip())]
                break
        else:
            return source

        indented_old = textwrap.indent(old_block, indent)
        indented_new = textwrap.indent(new_block, indent)

        return source.replace(indented_old, indented_new)
    except:
        return source
pass

# Torch.compiling makes things slower - rather just leave it as addmm
COMPILED_LORA_FORWARD = """
torch_addmm = torch.addmm
torch_add   = torch.add
# @torch.compile(fullgraph = False, dynamic = True, options = torch_compile_options)
def lora_forward(result, lora_A, lora_B, dropout, x, scaling):
    xA = dropout(x) @ lora_A.weight.t()
    # output = result + scaling * xA @ lora_B.weight.t()
    shape = result.shape
    output = torch_addmm(
        result.view(-1, shape[-1]),
        xA.view(-1, xA.shape[-1]),
        lora_B.weight.t(),
        alpha = scaling,
        beta = 1,
    ).view(shape)

    bias = lora_B.bias
    if bias is not None:
        output = torch_add(
        output,
        bias,
        alpha = scaling,
    )
    return output
pass

"""

COMPILED_LORA_FORWARD_forced_float32 = """
torch_addmm = torch.addmm
torch_add   = torch.add
torch_float16 = torch.float16
# @torch.compile(fullgraph = False, dynamic = True, options = torch_compile_options)
def lora_forward(result, lora_A, lora_B, dropout, x, scaling):
    xA = dropout(x.to(torch_float16)) @ lora_A.weight.to(torch_float16).t()
    # output = result + scaling * xA @ lora_B.weight.t()
    shape = result.shape
    output = torch_addmm(
        result.view(-1, shape[-1]).to(torch_float16),
        xA.view(-1, xA.shape[-1]),
        lora_B.weight.to(torch_float16).t(),
        alpha = scaling,
        beta = 1,
    ).view(shape)

    bias = lora_B.bias
    if bias is not None:
        output = torch_add(
        output,
        bias.to(torch_float16),
        alpha = scaling,
    )
    return output
pass

"""

def patch_lora_forwards(torch_compile_options):
    # All Unsloth Zoo code licensed under LGPLv3
    Linear_LoRA_Layers = get_lora_layer_modules()
    success = 0
    could_not_replace_modules = []
    for function, parent, child in Linear_LoRA_Layers:
        if not hasattr(function, "forward"): continue
        if function.forward.__name__ == "unsloth_forward": continue

        exec(f"import {parent}", locals(), globals())
        source = inspect.getsource(function.forward)

        spaces = source.find("def")
        source = source.split("\n")
        source = "\n".join(x[spaces:] for x in source)
        old_hash = hash(source)

        # Remove cloning
        source = source.replace("result = result.clone()", "")

        # Use addmm
        old1 = "output = lora_B(lora_A(dropout(x))) * scaling"
        old2 = "result = result + lora_B(lora_A(dropout(x))) * scaling"
        add = "result = result + output"

        if (old1 not in source and add not in source) and \
            (old2 not in source):
            pass
        else:
            replace = "return lora_forward(result, lora_A, lora_B, dropout, x, scaling)"
            source = source.replace(old1, replace)
            source = source.replace(old2, replace)
        pass

        # Update function name
        source = source.replace(
            "def forward",
            "def unsloth_forward",
            1,
        )

        # Check failed upcasting
        replacements = [
            "x = x.to(lora_A.weight.dtype)",
            "x = self._cast_input_dtype(x, lora_A.weight.dtype)",
        ]
        if os.environ.get("UNSLOTH_FORCE_FLOAT32", "0") == "0":
            if "torch.is_autocast_enabled()" not in source:
                new = "if not torch.is_autocast_enabled(): "\
                    "result, x = "\
                        "result.to(lora_A.weight.dtype), "\
                        "x.to(lora_A.weight.dtype)"
                for replace in replacements:
                    source = source.replace(replace, new)
        else:
            for replace in replacements:
                source = source.replace(replace, "")
        pass
        source = source.replace(
            "self._check_forward_args(x, *args, **kwargs)",
            "",
        )

        if hash(source) != old_hash:
            success += 1
            compiled_lora_forward = \
                COMPILED_LORA_FORWARD \
                if os.environ.get("UNSLOTH_FORCE_FLOAT32", "0") == "0" \
                else COMPILED_LORA_FORWARD_forced_float32

            forward = create_new_function(
                f"{child}_peft_forward",
                compiled_lora_forward + source,
                parent,
                dir(eval(parent)),
                prepend = \
                    f"\ntorch_compile_options = {torch_compile_options}\n"
            ).unsloth_forward
            exec(f"{parent}.{child}.forward = forward", globals(), locals())
        else:
            could_not_replace_modules.append(parent)
    pass
    if success <= 5:
        print("Unsloth: Not an error, but could not optimize some PEFT modules.")
    
    if os.environ.get("UNSLOTH_ENABLE_LOGGING", "0") == "1":
        print("Unsloth: Not an error, but could not optimize some PEFT modules.")
        print(could_not_replace_modules)
    return
pass


def patch_residual_stream(source):
    # All Unsloth Zoo code licensed under LGPLv3

    # if self.is_gated: hidden_state = self.gate_ffn.tanh() * hidden_state
    # if self.is_gated: hidden_state = self.gate_attn.tanh() * hidden_state
    source = re.sub(
        r"if self\.([^\(]{2,})\:\n"\
        r"[\s]{4,}"\
        r"(hidden\_state(?:s)?) \= ([^\s]{4,}) \* \2\n"\
        r"[\s]{4,}"\
        r"\2 \= residual \+ \2",

        r"\2 = residual + \2 * (\3 if self.\1 else 1.0)",

        source,
    )

    # hidden_states = residual + self.cross_attn_mlp_gate.tanh() * hidden_states
    # hidden_states = residual + hidden_states * self.residual_multiplier
    matches = re.findall(
        r"[\s]{4,}"\
        r"((hidden\_state(?:s)?) \= residual \+ "\
        r"(?:"\
        r"(?:\2 \* ([^\n]{3,}))"\
        r"|"\
        r"(?:([^\n]{3,}) \* \2)"\
        r"))\n",

        source,
    )
    if len(matches) == 0: return source

    for (full_match, h, left, right,) in matches:
        s = left or right
        replace = \
            f"s = {s}; {h} = "\
            f"torch.add(residual, {h}, alpha = s) "\
            f"if type(s) is float else "\
            f"torch.addcmul(residual, {h}, s)\n"
        source = source.replace(full_match, replace)
    pass
    return source
pass


def patch_gradient_accumulation(modeling_file, module):
    # All Unsloth Zoo code licensed under LGPLv3

    functions = dir(modeling_file)
    module = eval(f"modeling_file.{module}")
    try:
        forward = module.forward
        source = inspect.getsource(forward)
    except:
        return None
    has_kwargs = tuple(inspect.signature(forward).parameters.values())[-1].kind == inspect._VAR_KEYWORD
    if has_kwargs: return None

    __init__ = inspect.getsource(module.__init__)

    # Only get ._from_config type objects
    inner_classes = re.findall(r"(self\.[^ ]{1,}) \= ([^\.]{1,})\._from_config", __init__)
    if len(inner_classes) == 0: return None

    total_has_kwargs = False
    for (call_class, inner_class) in inner_classes:
        inner_class = eval(f"modeling_file.{inner_class}")
        has_kwargs = tuple(inspect.signature(inner_class.forward).parameters.values())[-1].kind == inspect._VAR_KEYWORD
        if not has_kwargs: continue

        total_has_kwargs = True
        print(f"Unsloth: Patching {inner_class.__name__} within {module.__name__} to fix gradient accumulation.")
        regex_find = rf"{call_class}\(([^\)]{{1,}})\)"
        source = re.sub(regex_find, rf"{call_class}(\1, **kwargs)", source, flags = re.DOTALL | re.MULTILINE)
    pass

    if total_has_kwargs:
        # Fix **kwargs for function def
        regex_find = r"def forward\(([^\)]{1,})\)"
        source = re.sub(regex_find, r"def forward(\1, **kwargs)", source, flags = re.DOTALL | re.MULTILINE)

        # Remove double commas
        source = re.sub(r"\,[\s]{0,}\,", ",", source)
    else:
        return None

    # Now replace old forward with new one
    source = inspect.getsource(module).replace(inspect.getsource(forward), source)
    return source
pass


# Pre fix up some modules like Gemma3n
def fixup_fused_lm_head(source):
    # Gemma 3N
    source = source.replace(
        "if (final_logit_softcapping := self.config.get_text_config().final_logit_softcapping) is not None:",
        "if self.config.get_text_config().final_logit_softcapping is not None:",
    )
    source = source.replace(
        "logits = logits / final_logit_softcapping",
        "logits = logits / self.config.get_text_config().final_logit_softcapping",
    )
    source = source.replace(
        "logits = logits * final_logit_softcapping",
        "logits = logits * self.config.get_text_config().final_logit_softcapping",
    )
    # END Gemma 3N fixes
    return source
pass


# =====================================
# Image models inside timm
def rms_norm2d(
    x: torch.Tensor,
    normalized_shape: List[int],
    weight: Optional[torch.Tensor] = None,
    eps: float = 1e-5,
):
    assert len(normalized_shape) == 1
    original_dtype = x.dtype
    v = x.to(torch.float32).pow(2)
    v = torch.mean(v, dim=1, keepdim=True)
    x = x.to(torch.float32) * torch.rsqrt(v + eps)
    if weight is not None:
        x = x.to(torch.float32) * weight.to(torch.float32).reshape(1, -1, 1, 1)
    return x.to(original_dtype)
pass


def compile_timm_models(UNSLOTH_ENABLE_LOGGING, torch_compile_options):
    try:
        import timm
    except:
        return
    try:
        import timm.layers.fast_norm
        timm.layers.fast_norm.is_fast_norm = lambda *args, **kwargs: False
        timm.layers.fast_norm.rms_norm2d = rms_norm2d
        if UNSLOTH_ENABLE_LOGGING:
            print("Unsloth: Compiled timm.layers.fast_norm")
    except:
        if UNSLOTH_ENABLE_LOGGING:
            print("Unsloth: Failed compiling timm.layers.fast_norm")
    pass
    # Try compiling norms and activation combinations
    try:
        import timm.layers.norm_act
        norms = dir(timm.layers.norm_act)
        norms = [x for x in norms if "Act" in x]
        for norm in norms:
            try:
                exec(f"from timm.layers.norm_act import {norm}")
            except:
                if UNSLOTH_ENABLE_LOGGING:
                    print(f"Unsloth: Failed compiling from timm.layers.norm_act import {norm}")
                continue
            pass
            forward = eval(norm).forward
            if hasattr(forward, "get_compiler_config"): continue
            forward = torch.compile(forward, fullgraph = True, dynamic = None, options = torch_compile_options)
            exec(f"timm.layers.norm_act.{norm}.forward = forward")
            if UNSLOTH_ENABLE_LOGGING:
                print(f"Unsloth: Compiled timm.layers.norm_act.{norm}")
        pass
    except:
        if UNSLOTH_ENABLE_LOGGING:
            print(f"Unsloth: Failed compiling timm.layers.norm_act")
    pass
    # Compile EfficientNet blocks
    try:
        import timm.models._efficientnet_blocks
        efficientnet_blocks = inspect.getsource(timm.models._efficientnet_blocks)

        blocks = re.findall(r"class ([^ ]{1,})\(.*?nn\.Module\)\:", efficientnet_blocks)
        for block in blocks:
            try:
                exec(f"from timm.models._efficientnet_blocks import {block}")
            except:
                if UNSLOTH_ENABLE_LOGGING:
                    print(f"Unsloth: Failed compiling from timm.models._efficientnet_blocks import {block}")
                continue
            pass
            forward = eval(block).forward
            if hasattr(forward, "get_compiler_config"): continue
            forward = torch.compile(forward, fullgraph = True, dynamic = None, options = torch_compile_options)
            exec(f"timm.models._efficientnet_blocks.{block}.forward = forward")
            if UNSLOTH_ENABLE_LOGGING:
                print(f"Unsloth: Compiled timm.models._efficientnet_blocks.{block}")
    except:
        if UNSLOTH_ENABLE_LOGGING:
            print(f"Unsloth: Failed compiling timm.models._efficientnet_blocks")
    pass
pass

def compile_causal_conv1d(UNSLOTH_ENABLE_LOGGING=False):
    # For Liquid, Falcon and other Mamba type models
    # We disable compiling on them!
    try:
        import causal_conv1d
        causal_conv1d.causal_conv1d_fn     = \
            torch.compiler.disable(causal_conv1d.causal_conv1d_fn,     recursive = True)
        causal_conv1d.causal_conv1d_update = \
            torch.compiler.disable(causal_conv1d.causal_conv1d_update, recursive = True)
        if UNSLOTH_ENABLE_LOGGING:
            print(f"Unsloth: Disabled compiling causal_conv1d")
        return True
    except Exception as e:
        print(e, str(e))
        if UNSLOTH_ENABLE_LOGGING:
            print(f"Unsloth: Failed compiling causal_conv1d")
        return False
pass

def compile_mamba_ssm(UNSLOTH_ENABLE_LOGGING=False):
    # For Liquid, Falcon and other Mamba type models
    # We disable compiling on them!
    try:
        import mamba_ssm
        mamba_ssm.ops.triton.ssd_combined.mamba_chunk_scan_combined        = \
            torch.compiler.disable(
                mamba_ssm.ops.triton.ssd_combined.mamba_chunk_scan_combined,
                recursive = True
            )
        mamba_ssm.ops.triton.ssd_combined.mamba_split_conv1d_scan_combined = \
            torch.compiler.disable(
            mamba_ssm.ops.triton.ssd_combined.mamba_split_conv1d_scan_combined,
            recursive = True
            )
        mamba_ssm.ops.triton.selective_state_update.selective_state_update = \
            torch.compiler.disable(
                mamba_ssm.ops.triton.selective_state_update.selective_state_update,
                recursive = True
            )
        if UNSLOTH_ENABLE_LOGGING:
            print(f"Unsloth: Disabled compiling mamba_ssm")
        return True
    except:
        if UNSLOTH_ENABLE_LOGGING:
            print(f"Unsloth: Failed compiling mamba_ssm")
        return False
pass


# if module ends with any of these, disable compile
DISABLE_COMPILE_MODULES = [
    "ParallelExperts",
    "GraniteMoeHybridMoE",
    "GraniteMoeHybridMambaLayer",
    "GptOssMLP",
    "GptOssExperts",
]


def unsloth_compile_transformers(
    model_type             : str = "llama",
    sdpa_dynamic_mask      : bool = True,
    sdpa_bool_masks        : bool = True,
    sdpa_gqa_replace       : bool = True,
    sdpa_dynamic_compile   : bool = True,
    compile_attention      : bool = True,
    disable_causal_masks   : bool = True,
    compile_torch_modules  : bool = True,
    compile_custom_modules : bool = True,
    compile_function_calls : bool = True,
    fuse_lm_head           : bool = True,
    gradient_checkpointing : bool = True,
    manual_replacements    : bool = True,
    fast_lora_forwards     : bool = True,
    fast_residual_stream   : bool = False,
    accurate_accumulation  : bool = True,
    epilogue_fusion        : bool = True,
    max_autotune           : bool = False,
    shape_padding          : bool = True,
    cudagraphs             : bool = False,
    debug                  : bool = False,
    fullgraph              : bool = True,
    import_from_cache      : bool = False,
    disable                : bool = False,
    return_logits          : bool = False,
    supports_sdpa          : list = None,
):
    # import transformers logging module and instantiate model_type logging instance.
    from transformers import logging as transformers_logging
    model_logger = transformers_logging.get_logger(f"modeling_{model_type}")

    # All Unsloth Zoo code licensed under LGPLv3
    disable = disable or (os.environ.get("UNSLOTH_COMPILE_DISABLE", "0") == "1")
    if fast_residual_stream:
        raise NotImplementedError("Unsloth: Fast residual stream optimization makes things slower!")
    pass

    model_location = f"transformers.models.{model_type}.modeling_{model_type}"
    exec(f"import {model_location}", globals())
    modeling_file = eval(model_location)
    if hasattr(modeling_file, "__UNSLOTH_PATCHED__"): return

    # Use transformers model_type logger to suppress message: Remove `use_cache=True` is incompatible with gradient checkpointing. Setting `use_cache=False`
    exec("model_logger.addFilter(HideLoggingMessage('use_cache'))", globals(), locals())
    # Use transformers model_type logger to suppress message: You have set `compile_config`, but we are unable to meet the criteria for compilation.
    exec("model_logger.addFilter(HideLoggingMessage('compile_config'))", globals(), locals())

    # Instead of Inductor Compilation:
    try:
        import torch._inductor.async_compile
        from torch.hub import tqdm
        def replaced_tqdm(*args, **kwargs):
            kwargs["desc"] = "Unsloth: Compiling kernels"
            return tqdm(*args, **kwargs)
        torch._inductor.async_compile.tqdm = replaced_tqdm
    except:
        print("Unsloth: Failed editing tqdm to replace Inductor Compilation:")
    pass

    # torch_compile_options
    UNSLOTH_COMPILE_DEBUG         = os.environ.get("UNSLOTH_COMPILE_DEBUG",         "0") == "1"
    UNSLOTH_COMPILE_MAXIMUM       = os.environ.get("UNSLOTH_COMPILE_MAXIMUM",       "0") == "1"
    UNSLOTH_COMPILE_IGNORE_ERRORS = os.environ.get("UNSLOTH_COMPILE_IGNORE_ERRORS", "0") == "1"
    UNSLOTH_ENABLE_LOGGING        = os.environ.get("UNSLOTH_ENABLE_LOGGING",        "0") == "1"
    torch_compile_options = get_torch_compile_options(
        epilogue_fusion = epilogue_fusion,
        max_autotune = max_autotune,
        shape_padding = shape_padding,
        debug = UNSLOTH_COMPILE_DEBUG,
        cudagraphs = cudagraphs,
        coordinate_descent_tuning = UNSLOTH_COMPILE_MAXIMUM,
        logging = UNSLOTH_ENABLE_LOGGING,
        combo_kernels = False, # Causes incompatible gradient sizes on 2.6
        group_fusion = True,
        memory_planning = True,
        multi_kernel = False, # Sometimes fails
        use_block_ptr = False, # Sometimes fails
    )

    # Compile timm models
    compile_timm_models(UNSLOTH_ENABLE_LOGGING, torch_compile_options)

    # Disable compiling mamba type models
    has_causal_conv1d = compile_causal_conv1d(UNSLOTH_ENABLE_LOGGING)
    has_mamba_ssm = compile_mamba_ssm(UNSLOTH_ENABLE_LOGGING)

    # Return logits
    UNSLOTH_RETURN_LOGITS = "0" if not return_logits else "1"
    if "UNSLOTH_RETURN_LOGITS" not in os.environ:
        os.environ["UNSLOTH_RETURN_LOGITS"] = UNSLOTH_RETURN_LOGITS
    else:
        UNSLOTH_RETURN_LOGITS = os.environ["UNSLOTH_RETURN_LOGITS"] == "1"
    pass

    # Fullgraph
    UNSLOTH_FULLGRAPH = "1" if fullgraph else "0"
    if "UNSLOTH_FULLGRAPH" not in os.environ:
        os.environ["UNSLOTH_FULLGRAPH"] = UNSLOTH_FULLGRAPH
    else:
        UNSLOTH_FULLGRAPH = os.environ["UNSLOTH_FULLGRAPH"]
    pass
    UNSLOTH_FULLGRAPH = UNSLOTH_FULLGRAPH == "1"

    # Patch PEFT lora forwards
    if (not disable) and fast_lora_forwards:
        print("Unsloth: Patching LoRA to make it faster")
        patch_lora_forwards(torch_compile_options)
    pass

    modeling_file.__UNSLOTH_PATCHED__ = True
    functions = dir(modeling_file)
    full_source = inspect.getsource(modeling_file)
    # Order functions by ascending order
    functions = list(np.array(functions)[np.argsort([full_source.find(x) for x in functions])])
    ordered_functions = functions.copy()

    # Check layernorms for float32 / float16
    # Sets UNSLOTH_HIGH_PRECISION_LAYERNORM
    higher_precision_layernorms(full_source)

    # If mamba type, but no fast causal functions, warn!
    if not has_causal_conv1d and \
        ("causal_conv1d_fn" in full_source or "causal_conv1d_update" in full_source):

        print(
            "**********\n"\
            "Unsloth: Please install `causal_conv1d` to speed up Mamba training via `pip install causal_conv1d`\n"\
            "If you don't, training will still work, just might be slower for Mamba type models.\n"\
            "**********\n"
        )
    pass

    # If mamba type, but no fast causal functions, warn!
    if not has_mamba_ssm and \
        ("mamba_chunk_scan_combined" in full_source or "mamba_split_conv1d_scan_combined" in full_source or "selective_state_update" in full_source):
        print(
            "**********\n"\
            "Unsloth: Please install `mamba_ssm` to speed up Mamba training via `pip install mamba_ssm`\n"\
            "If you don't, training will still work, just might be slower for Mamba type models.\n"\
            "**********\n"
        )
    pass

    # Get class LlamaAttention(nn.Module)
    torch_modules = re.findall(r"class ([^\s]{1,})\(.+?\.Module\)", full_source)
    # Also get class LlamaSdpaAttention(LlamaAttention)
    inherited_class = "(?:" + "|".join(re.findall(r"class ([^\s]{1,})\(.+?\.Module\)", full_source)) + ")"
    inherited_modules = re.findall(r"class ([^\s]{1,})\(" + inherited_class + r"\)", full_source)
    # OrderedSet
    torch_modules = list(dict.fromkeys(torch_modules + inherited_modules))
    # Get all functions as well
    functions = [x for x in functions if x not in torch_modules or not compile_torch_modules or not compile_custom_modules]

    # Remove if no forward function
    final_torch_modules = []
    for module in torch_modules:
        source = eval(f"modeling_file.{module}")
        if hasattr(source, "forward"): final_torch_modules.append(module)
    pass
    torch_modules = final_torch_modules

    # Remove functions which have gradient checkpointing in them
    # Also check if it's an attention module
    gradient_checkpointed_modules = []
    scaled_dot_product_attention_modules = []
    full_attention_modules = []
    for module in torch_modules:
        source = eval(f"modeling_file.{module}")
        try: source = inspect.getsource(source)
        except: continue
        if "_gradient_checkpointing_func" in source:
            gradient_checkpointed_modules.append(module)
        elif ("scaled_dot_product_attention" in source or "ALL_ATTENTION_FUNCTIONS" in source) \
            and ("_supports_sdpa = False" not in full_source):
            # Must add _supports_sdpa check since now all modules use ALL_ATTENTION_FUNCTIONS
            scaled_dot_product_attention_modules.append(module)
        elif "nn.functional.softmax" in source or "flash_attn_varlen_func" in source or "_flash_attention_forward" in source:
            full_attention_modules.append(module)
    pass
    removal = set(
        scaled_dot_product_attention_modules + \
        full_attention_modules + \
        gradient_checkpointed_modules
    )
    torch_modules = [x for x in torch_modules if x not in removal]

    # Check SDPA to load as eager or SDPA (Pixtral / Mistral 3 for eg doesn't have SDPA)
    if supports_sdpa is not None:
        assert(type(supports_sdpa) is list and len(supports_sdpa) == 1)
        if ("_supports_sdpa = True" in full_source) and ("_supports_sdpa = False" not in full_source):
            if supports_sdpa[0] != False: supports_sdpa[0] = True
        elif len(scaled_dot_product_attention_modules) != 0:
            if supports_sdpa[0] != False: supports_sdpa[0] = True
        else:
            supports_sdpa[0] = False
    pass

    # Get functions which are called
    called_functions = []
    for function in functions:
        # Start of text
        defined = re.findall(r"\bdef[\s]{1,}" + re.escape(function), full_source, flags = re.DOTALL)
        # Disable self.
        called = re.findall(r"[\s]{1,}" + re.escape(function) + r"\(.+?\)", full_source, flags = re.DOTALL)
        if len(defined) != 0 and len(called) != 0:
            called_functions.append(function)
    pass

    # Check if fullgraph can be used
    torch_modules = {x : True for x in torch_modules}
    for module in torch_modules.keys():
        source = eval(f"modeling_file.{module}")
        try: source = inspect.getsource(source.__init__)
        except: continue
        fullgraph = not ("nn.Linear" in source or "nn.ModuleList" in source)

        # Eg SiglipVisionEmbeddings and CLIPVisionEmbeddings
        if str(module).endswith("VisionEmbeddings"):
            # sometimes we attach a post forward call to make sure requires grad is set
            # this breaks full graph mode and fails so instead we relax the full graph check
            # We attach via post forward call, since the forward call only passes keyword
            # arguments in transformers and pre_forward hook doesn't pass kwargs.
            fullgraph = False

        # Check if other modules is used as well
        for another_module in torch_modules:
            if another_module in source:
                fullgraph = fullgraph and torch_modules[another_module]
        pass
        torch_modules[module] = fullgraph if UNSLOTH_FULLGRAPH else False
    pass

    # Get other classes
    other_classes = re.findall(r"class ([^\s]{1,})\(.+?\)", full_source)
    other_classes = [x for x in other_classes if x not in torch_modules and x not in removal]

    # Fix scaled dot product attention up if possible
    scaled_dot_product_attention_modules = {x:None for x in scaled_dot_product_attention_modules}
    disabled_scaled_dot_product_attention_modules = []

    for module in scaled_dot_product_attention_modules.keys():
        source = eval(f"{model_location}.{module}")
        try: source = inspect.getsource(source.forward)
        except: continue

        causal_mask_find = \
            r"(is_causal \= True if (.+?\_mask) is None and q_len \> 1 else False[\n\s]{1,})"\
            r"([A-Za-z0-9\_]{1,}[\s]{1,}\=[\s]{1,}[A-Za-z\.]{1,}scaled\_dot\_product\_attention)"\
            r"(.+?attn\_mask[\s]{0,}\=[\s]{0,})\2"\
            r"(.+?is\_causal[\s]{0,}\=[\s]{0,})is\_causal"

        scaled_dot_product_attention_find = \
            r"(\=[\s]{1,}[A-Za-z\.]{1,}scaled\_dot\_product\_attention)"

        new_source = source
        if sdpa_dynamic_mask:
            new_source = re.sub(
                r"if output_attentions\:.+?return super\(\)\.forward.+?\)",
                "if output_attentions: raise RuntimeError('Unsloth: Not supported')",
                new_source,
                flags = re.DOTALL | re.MULTILINE,
            )
        else:
            if len(re.findall(causal_mask_find, source, flags = re.DOTALL)) == 1:
                new_source = re.sub(
                    causal_mask_find,
                    r"\1\3\4None\5True",
                    source,
                    flags = re.DOTALL,
                )
                new_source = source
            else:
                new_source = re.sub(
                    scaled_dot_product_attention_find,
                    "= disable_compile_scaled_dot_product_attention",
                    source,
                    flags = re.DOTALL,
                )
                disabled_scaled_dot_product_attention_modules.append(module)
            pass
        pass
        scaled_dot_product_attention_modules[module] = new_source
    pass

    all_standalone_classes = {}

    # Fix modules with _update_causal_mask if SDPA can be used with causal masks
    remove_causal_masks = []
    if disable_causal_masks:
        for module in other_classes:
            source = eval(f"{model_location}.{module}")
            if not hasattr(source, "_update_causal_mask"): continue

            try: source = inspect.getsource(source.__init__)
            except: continue

            can_remove = True
            for x in disabled_scaled_dot_product_attention_modules:
                if x in source:
                    can_remove = False
                    break
            pass
            if can_remove: remove_causal_masks.append(module)
        pass
    pass

    # Remove modules which have attention mechanisms
    # since torch.compile will compile too many kernels
    bad_torch_modules = set()
    # actively disable certain modules
    disable_modules = set()
    for module, fullgraph in torch_modules.items():
        source = eval(f"{model_location}.{module}")
        if not hasattr(source, "forward"): continue
        try:
            init   = inspect.getsource(source.__init__)
            source = inspect.getsource(source.forward)
        except: continue

        if "attn_weights" in source or "self.self_attn" in source or "_ATTENTION_CLASSES" in init:

            print(f"Unsloth: Will not compile {module} since it looks like it calls attention modules!")
            bad_torch_modules.add(module)
        pass

        if "self.encoder" in source or "BaseModelOutput" in source:

            print(f"Unsloth: Will not compile {module} since it looks like a vision encoder!")
            bad_torch_modules.add(module)
        pass

        # Check if creating arrays in inside the function
        # Error: DataDependentOutputException: aten._local_scalar_dense.default
        if "torch.arange(" in source or "torch.zeros(" in source or "torch.ones(" in source:
            print(f"Unsloth: Failed compiling function {module} since array creations are done.")
            bad_torch_modules.add(module)
        pass

        # Remove decoder layers
        if "for layer in self." in source:
            print(f"Unsloth: Failed compiling function {module} since it looks like a decoder!")
            bad_torch_modules.add(module)
        pass

        # Remove padding
        if "nn.functional.pad" in source or "padding" in source:
            print(f"Unsloth: Failed compiling function {module} since there is padding done.")
            bad_torch_modules.add(module)
        pass

        # if more modules need to be disabled consider adding to a global list
        if any([module.endswith(x) for x in DISABLE_COMPILE_MODULES]):
            print(f"Unsloth: Disabling compile for {module} since it's marked for disabling.")
            bad_torch_modules.add(module)
            disable_modules.add(module)
        pass

        # Check for residual streams optimizations
        if fast_residual_stream and "residual" in source:
            new_source = patch_residual_stream(source)
            if new_source != source:
                try:
                    new_module = create_standalone_class(
                        module,
                        model_location,
                        functions,
                        fullgraph = False,
                        disable = None,
                        forward_source = new_source,
                    )
                    print(f"Unsloth: Faster residual stream for {module}")
                    all_standalone_classes[module] = new_module
                except:
                    continue
            pass
        pass
    pass
    # Add back to functions since failed compiling
    functions += list(bad_torch_modules)

    if len(disable_modules) > 0:
        for module in disable_modules:
            try:
                new_module = create_standalone_class(
                    module,
                    model_location,
                    functions,
                    fullgraph = False,
                    disable = True,
                )
                all_standalone_classes[module] = new_module
            except:
                print(f"Unsloth: Failed to disable {module}.")
                continue
        pass
    pass

    # Now patch modules ie LlamaRMSNorm
    if compile_custom_modules:
        for module, fullgraph in torch_modules.items():
            if module in bad_torch_modules: continue
            try:
                new_module = create_standalone_class(
                    module,
                    model_location,
                    functions,
                    fullgraph = fullgraph,
                )
                print(f"Unsloth: Compiled module {module}.")
                all_standalone_classes[module] = new_module
            except:
                continue
        pass
    pass

    # SDPA
    if compile_attention:
        for module, forward_source in scaled_dot_product_attention_modules.items():
            if sdpa_gqa_replace:
                forward_source = replace_with_grouped_query_attention(
                    module,
                    forward_source,
                )
            pass
            try:
                new_module = create_standalone_class(
                    module,
                    model_location,
                    functions,
                    fullgraph = fullgraph,
                    disable = sdpa_dynamic_compile,
                    forward_source = forward_source,
                )
                print(f"Unsloth: Fast Attention patch for {module}.")
                all_standalone_classes[module] = new_module
            except:
                continue
        pass

        # Patch full attention modules
        for module in full_attention_modules:
            try:
                new_module = create_standalone_class(
                    module,
                    model_location,
                    functions,
                    fullgraph = False,
                    disable = True,
                )
                print(f"Unsloth: Slow Attention patch for {module}.")
                all_standalone_classes[module] = new_module
            except:
                continue
        pass
    pass

    # Remove causal masks
    do_not_remove = False
    for module in remove_causal_masks:
        if module.endswith(("ForConditionalGeneration", "Gemma3Model")):
            do_not_remove = True
            print(f"Unsloth: Will not remove causal mask for {model_location} since it's a VLM!")
            break
    pass
    for module in remove_causal_masks:
        if do_not_remove: continue

        source = eval(f"{model_location}.{module}")
        if not hasattr(source, "_update_causal_mask"): continue

        # Don't remove for VLMs!
        if module.endswith(("ForConditionalGeneration")):
            print(f"Unsloth: Will not remove causal mask for {module} since it's a VLM!")
            continue

        exec(f"{model_location}.{module}._update_causal_mask = no_update_causal_mask", globals())
        print(f"Unsloth: Removed causal mask for {module} to reduce memory usage.")
    pass

    # Patch LM Head
    if fuse_lm_head:
        from transformers.generation import GenerationMixin
        modules = dir(modeling_file)

        for module in modules:
            # Disable if torch < 2.5 or V100s 7.0 (Tesla T4 7.5 works) or old Triton < 3
            if OLD_CUDA_ARCH_VERSION or OLD_TORCH_VERSION or OLD_TRITON_VERSION:
                continue

            module_class = eval(f"modeling_file.{module}")
            if hasattr(module_class, "forward") and issubclass(module_class, GenerationMixin):
                try:
                    source = inspect.getsource(module_class.forward)
                except:
                    continue
                # Fix some arguments up like for Gemma 3N
                new_source = fixup_fused_lm_head(source)
                # Apply fused LM transforms
                new_source = apply_fused_lm_head(new_source, module)
                # print(new_source)
                new_source = apply_mask_attention_mask_out(new_source)
                if new_source != source:
                    new_module = create_standalone_class(
                        module,
                        model_location,
                        functions,
                        fullgraph = False,
                        disable = True,
                        forward_source = new_source,
                        add_loss_kwargs = True,
                    )
                    print(f"Unsloth: Fast fused linear cross entropy patch for {module}.")
                    all_standalone_classes[module] = new_module
                pass
            pass
        pass
    pass

    # Allow gradient checkpointing if not enabled
    if gradient_checkpointing:
        for module in other_classes:
            source = eval(f"{model_location}.{module}")
            output = patch_gradient_checkpointing(module, source)
            if output is None: continue

            init, forward = output
            new_module = create_standalone_class(
                module,
                model_location,
                functions,
                fullgraph = False,
                disable = True,
                forward_source = forward,
                add_loss_kwargs = False,
                new_init = init,
            )
            all_standalone_classes[module] = new_module
            print(f"Unsloth: Patched {module} by adding gradient checkpointing")
        pass
    pass

    # torch.finfo fix for transformers > 4.52.4 affect qwen2vl, qwen25vl, and glm4vl
    for module in other_classes:
        if module in all_standalone_classes:
            source = all_standalone_classes[module]
        else:
            module_cls = eval(f"{model_location}.{module}")
            if hasattr(module_cls, "forward"):
                source = inspect.getsource(module_cls.forward)
            else:
                continue
            new_source = patch_finfo_attention_mask_dtype_mismatch(module, source)
            if new_source != source:
                new_module = create_standalone_class(
                    module,
                    model_location,
                    functions,
                    fullgraph = False,
                    disable = True,
                    forward_source = new_source,
                )
                all_standalone_classes[module] = new_module
                print(f"Unsloth: Patched {module} by fixing finfo dtype mismatch in attention mask")
            pass
        pass
    pass

    # Manually replace hand written parts
    if manual_replacements:
        for module in compiler_replacements:
            if module in all_standalone_classes or \
                module in bad_torch_modules or \
                module in remove_causal_masks:

                print(f"Unsloth: Manual replacement for {module}")
                all_standalone_classes[module] = compiler_replacements[module]
        pass
    pass

    # Patch Trainer
    from transformers.trainer import Trainer
    try:
        if Trainer._inner_training_loop.__name__ != "_fast_inner_training_loop":
            inner_training_loop = inspect.getsource(Trainer._inner_training_loop)
            Trainer._original_training_loop = inner_training_loop
        else:
            inner_training_loop = Trainer._original_training_loop
    except:
        raise RuntimeError('Unsloth: Unsuccessfully patched inner_training_loop')
    pass

    import transformers.trainer
    items_in_trainer = dir(transformers.trainer)
    good_items = []
    for item in items_in_trainer:
        if item in inner_training_loop: good_items.append(item)
    pass
    exec("from transformers.trainer import (" + ", ".join(x for x in good_items) + ")", globals())

    start = re.search(r'logger\.info\([\"\'].+?Running training', inner_training_loop).span(0)[0]
    end = inner_training_loop.find("\n\n", start)
    original_debug = inner_training_loop[start:end]
    spaces = re.search(r'\n([\s\t]{1,})', original_debug).group(0)[1:]
    front_spaces = re.match(r'([\s\t]{1,})', inner_training_loop).group(0)

    debug_info = """debug_info = \\
        f"==((====))==  Unsloth - 2x faster free finetuning | Num GPUs used = {len(set(p.device for p in model.parameters()))}\\n"\\
        f"   {chr(92)}{chr(92)}   /|    Num examples = {num_examples:,} | Num Epochs = {num_train_epochs:,} | Total steps = {max_steps:,}\\n"\\
        f"O^O/ {chr(92)}_/ {chr(92)}    Batch size per device = {self._train_batch_size:,} | Gradient accumulation steps = {args.gradient_accumulation_steps}\\n"\\
        f"{chr(92)}        /    Data Parallel GPUs = {args.world_size} | Total batch size ({self._train_batch_size} x {args.gradient_accumulation_steps} x {args.world_size}) = {total_train_batch_size:,}\\n"\\
        f' "-____-"     Trainable parameters = {get_model_param_count(model, trainable_only=True):,} of {get_model_param_count(model):,} ({get_model_param_count(model, trainable_only=True)/get_model_param_count(model)*100:.2f}% trained)'
        f"🦥 Unsloth needs about 1-3 minutes to load everything - please wait!"
        logger.warning(debug_info)
        import gc
        for _ in range(3):
            gc.collect()
            torch.cuda.empty_cache()"""

    debug_info = debug_info.split('\n')
    debug_info = "\n".join([debug_info[0]] + [spaces + x[8:] for x in debug_info[1:]])
    inner_training_loop = inner_training_loop.replace(original_debug, debug_info)

    debug_info = """n_total_devices = total_train_batch_size // \\
            args.gradient_accumulation_steps // self._train_batch_size
        if n_total_devices > 1:
            logger.warning_once('Unsloth is running with multi GPUs - the effective batch size is multiplied by ' + str(n_total_devices))
        debug_info ="""
    debug_info = debug_info.split('\n')
    debug_info = "\n".join([debug_info[0]] + [spaces + x[8:] for x in debug_info[1:]])
    inner_training_loop = inner_training_loop.replace("debug_info =", debug_info, 1)

    front_spaces = re.match(r"[\t\s]{1,}", inner_training_loop).group(0)
    inner_training_loop = re.sub(r"^" + front_spaces, "", inner_training_loop, flags = re.MULTILINE)
    inner_training_loop = inner_training_loop.replace(
        "train_dataloader = tpu_spmd_dataloader(train_dataloader)",
        "raise RuntimeError('Unsloth: TPUs are not yet supported!')"
    )
    inner_training_loop = inner_training_loop.replace(
        "_inner_training_loop",
        "_fast_inner_training_loop", 1,
    )
    inner_training_loop = inner_training_loop.replace(
        "is_torch_tpu_available()",
        "False",
    )
    exec(inner_training_loop, globals())
    Trainer._inner_training_loop = _fast_inner_training_loop

    # All other functions
    if compile_function_calls:
        mask_functions = get_mask_functions()
        # Fix up function signatures
        for module in called_functions:
            function = eval(f"{model_location}.{module}")

            parameters = inspect.signature(function)
            params = list(parameters.parameters.keys())
            source = inspect.getsource(function)

            where = source.find(str(parameters))
            if where == -1: where = source.find("\n") + 1
            else: where = where + len(str(parameters))
            code_section = source[where:]
            cleaned_code_section = re.sub(r'\"\"\".+?\"\"\"', "", code_section, flags = re.DOTALL)

            bad_params = []
            for param in params:
                if not param in cleaned_code_section:
                    bad_params.append(param)
            pass
            if len(bad_params) == 0: continue

            for bad_param in bad_params:
                parameters = re.sub(
                    re.escape(bad_param) + r"[\s]{0,}\=[\s]{0,}None[\s]{0,}\,",
                    "", # Remove them entirely
                    str(parameters),
                    flags = re.DOTALL,
                )
            pass
            parameters = f"def {module}" + parameters + code_section
            print(f"Unsloth: Fixed up function {module}.")

            parameters = \
                f"@torch.compile(fullgraph = {UNSLOTH_FULLGRAPH}, dynamic = True, options = torch_compile_options)\n{parameters}"
            all_standalone_classes[module] = parameters
        pass

        for module in called_functions:
            if module in all_standalone_classes: continue
            function = eval(f"{model_location}.{module}")
            source = inspect.getsource(function)

            if sdpa_bool_masks:
                source = convert_attention_masks_to_bool(module, source)

            # Check erroring out
            bad = False
            for keyword in DISABLED_KEYWORDS:
                if keyword in source:
                    bad = True
                    break
            pass
            if not bad:
                source = f"@torch.compile(fullgraph = {UNSLOTH_FULLGRAPH}, dynamic = True, options = torch_compile_options)\n{source}"
                print(f"Unsloth: Compiled function {module}.")
            else:
                print(f"Unsloth: Cannot compile function {module} since disabled keyword is in it.")
            # Skip mask creation functions
            bad = False
            for mask_function in mask_functions:
                if mask_function == module:
                    bad = True
                    print(f"Unsloth: Will skip copying source of {module}.")
                    break
            pass
            if not bad:
                all_standalone_classes[module] = source
        pass
    pass

    # Fix gradient accumulation issues if there's no **kwargs
    if accurate_accumulation:
        for module in other_classes:
            new_source = patch_gradient_accumulation(modeling_file, module)
            if new_source is None: continue
            if module in all_standalone_classes:
                print(f"Unsloth: Will override already patched {module} with gradient accumulation fix.")
            all_standalone_classes[module] = new_source
        pass
    pass

    # Order all components
    final_all_standalone_classes = []
    for module in ordered_functions:
        if module in all_standalone_classes:
            final_all_standalone_classes.append(all_standalone_classes[module])
        pass
    pass

    all_code = "\n\n".join(final_all_standalone_classes)

    try:
        combined_module = create_new_function(
            f"{COMBINED_UNSLOTH_NAME}_{model_type}",
            all_code,
            model_location,
            functions,
            prepend = \
                _disabled_sdpa_code + \
                f"\ntorch_compile_options = {torch_compile_options}\n" + \
                _cross_entropy_code + "\n"
        )
    except Exception as exception:
        if not disable:
            raise RuntimeError(exception)
        combined_module = None

    if compile_torch_modules and not disable:

        from .patch_torch_functions import patch_torch_functions
        patch_torch_functions()

        for module in _patch_functions:
            try: source = eval(f"{model_location}.torch")
            except: continue
            if not hasattr(source, "nn"): continue
            if not hasattr(source.nn, module): continue
            function = eval(f"source.nn.{module}")
            if not hasattr(function, "forward"): continue
            if hasattr(function.forward, "get_compiler_config"): continue

            source = inspect.getsource(function.forward).rstrip()
            forward = create_new_function(
                module, source, model_location, functions,
                prepend = \
                    _license_header + \
                    f"\ntorch_compile_options = {torch_compile_options}\n",
                append = ".to(input.dtype)\n",
                overwrite = False,
                add_torch_compile = False,
            ).forward

            exec(f"{model_location}.torch.nn.{module}.forward = forward", globals(), locals())
            try: exec( f"{model_location}.nn.{module}.forward = forward", globals(), locals())
            except: pass
            if combined_module is not None:
                exec( f"combined_module.torch.nn.{module}.forward = forward", globals(), locals())
                try: exec(  f"combined_module.nn.{module}.forward = forward", globals(), locals())
                except: pass
            pass
        pass
    pass
    # Quick exit
    if combined_module is None or disable: return

    # Import and replace with new module
    for module in all_standalone_classes.keys():
        exec(f"{model_location}.{module} = combined_module.{module}", globals(), locals())
    pass

    # Finally edit dictionary items inside the target file
    replaced_classes = all_standalone_classes.keys()
    check_dicts = dir(eval(f"{model_location}"))
    for check in check_dicts:
        item = eval(f"{model_location}.{check}")
        if type(item) is not dict: continue

        for key, value in item.items():
            value = str(value)
            found = False
            for replaced_class in replaced_classes:
                if replaced_class in value:
                    exec(f"{model_location}.{check}['{key}'] = combined_module.{replaced_class}", globals(), locals())
                    # print(f"Unsloth: Replacing {check} with {replaced_class}")
                    break
                pass
            pass
        pass
    pass
    return
pass

# Unsloth Zoo - Utilities for Unsloth
# Copyright 2023-present Daniel Han-Chen, Michael Han-Chen & the Unsloth team. All rights reserved.
#
# This program is free software: you can redistribute it and/or modify
# it under the terms of the GNU Lesser General Public License as published by
# the Free Software Foundation, either version 3 of the License, or
# (at your option) any later version.
#
# This program is distributed in the hope that it will be useful,
# but WITHOUT ANY WARRANTY; without even the implied warranty of
# MERCHANTABILITY or FITNESS FOR A PARTICULAR PURPOSE.  See the
# GNU General Public License for more details.
#
# You should have received a copy of the GNU Lesser General Public License
# along with this program.  If not, see <https://www.gnu.org/licenses/>.<|MERGE_RESOLUTION|>--- conflicted
+++ resolved
@@ -381,11 +381,7 @@
 
 
 # Use float32 for layernorms if we find evidence for it
-<<<<<<< HEAD
-def higher_precision_layernorms(source):
-=======
 def higher_precision_layernorms(modeling_file):
->>>>>>> 755a74ab
     norm_modules = list(re.finditer(
         r"\nclass[^\(\n]{1,}Norm\(nn\.Module\)"\
         r".+?def __init__"\
@@ -394,11 +390,7 @@
         modeling_file,
         flags = re.DOTALL | re.MULTILINE,
     ))
-<<<<<<< HEAD
-    if len(norm_modules) == 0: return source
-=======
     if len(norm_modules) == 0: return modeling_file
->>>>>>> 755a74ab
     norm_module = norm_modules[0]
     start, end = norm_module.span(0)
     end = modeling_file.find("\nclass", end)
@@ -421,11 +413,8 @@
     higher_precision = os.environ.get("UNSLOTH_HIGH_PRECISION_LAYERNORM", "0") == "1"
     if dtype == torch.float32:
         higher_precision = True
-<<<<<<< HEAD
-=======
     if higher_precision:
         print("Unsloth: Upcasting layernorm weights to float32")
->>>>>>> 755a74ab
     os.environ["UNSLOTH_HIGH_PRECISION_LAYERNORM"] = "1" if higher_precision else "0"
 pass
 
